mod bind_instead_of_map;
mod bytecount;
mod bytes_count_to_len;
mod bytes_nth;
mod case_sensitive_file_extension_comparisons;
mod chars_cmp;
mod chars_cmp_with_unwrap;
mod chars_last_cmp;
mod chars_last_cmp_with_unwrap;
mod chars_next_cmp;
mod chars_next_cmp_with_unwrap;
mod clear_with_drain;
mod clone_on_copy;
mod clone_on_ref_ptr;
mod cloned_instead_of_copied;
mod collapsible_str_replace;
mod drain_collect;
mod err_expect;
mod expect_fun_call;
mod extend_with_drain;
mod filetype_is_file;
mod filter_map;
mod filter_map_bool_then;
mod filter_map_identity;
mod filter_map_next;
mod filter_next;
mod flat_map_identity;
mod flat_map_option;
mod format_collect;
mod from_iter_instead_of_collect;
mod get_first;
mod get_last_with_len;
mod get_unwrap;
mod implicit_clone;
mod inefficient_to_string;
mod inspect_for_each;
mod into_iter_on_ref;
mod is_digit_ascii_radix;
mod is_empty;
mod iter_cloned_collect;
mod iter_count;
mod iter_filter;
mod iter_kv_map;
mod iter_next_slice;
mod iter_nth;
mod iter_nth_zero;
mod iter_on_single_or_empty_collections;
mod iter_out_of_bounds;
mod iter_overeager_cloned;
mod iter_skip_next;
mod iter_skip_zero;
mod iter_with_drain;
mod iterator_step_by_zero;
mod join_absolute_paths;
mod manual_c_str_literals;
mod manual_inspect;
mod manual_is_variant_and;
mod manual_next_back;
mod manual_ok_or;
mod manual_saturating_arithmetic;
mod manual_str_repeat;
mod manual_try_fold;
mod map_clone;
mod map_collect_result_unit;
mod map_err_ignore;
mod map_flatten;
mod map_identity;
mod map_unwrap_or;
mod mut_mutex_lock;
mod needless_character_iteration;
mod needless_collect;
mod needless_option_as_deref;
mod needless_option_take;
mod no_effect_replace;
mod obfuscated_if_else;
mod ok_expect;
mod open_options;
mod option_as_ref_cloned;
mod option_as_ref_deref;
mod option_map_or_err_ok;
mod option_map_or_none;
mod option_map_unwrap_or;
mod or_fun_call;
mod or_then_unwrap;
mod path_buf_push_overwrite;
mod path_ends_with_ext;
mod range_zip_with_len;
mod read_line_without_trim;
mod readonly_write_lock;
mod redundant_as_str;
mod repeat_once;
mod result_map_or_else_none;
mod search_is_some;
mod seek_from_current;
mod seek_to_start_instead_of_rewind;
mod single_char_add_str;
mod single_char_insert_string;
mod single_char_push_string;
mod skip_while_next;
mod stable_sort_primitive;
mod str_split;
mod str_splitn;
mod string_extend_chars;
mod string_lit_chars_any;
mod suspicious_command_arg_space;
mod suspicious_map;
mod suspicious_splitn;
mod suspicious_to_owned;
mod type_id_on_box;
mod uninit_assumed_init;
mod unit_hash;
mod unnecessary_fallible_conversions;
mod unnecessary_filter_map;
mod unnecessary_fold;
mod unnecessary_get_then_check;
mod unnecessary_iter_cloned;
mod unnecessary_join;
mod unnecessary_lazy_eval;
mod unnecessary_literal_unwrap;
mod unnecessary_min_or_max;
mod unnecessary_result_map_or_else;
mod unnecessary_sort_by;
mod unnecessary_to_owned;
mod unused_enumerate_index;
mod unwrap_expect_used;
mod useless_asref;
mod utils;
mod vec_resize_to_zero;
mod verbose_file_reads;
mod waker_clone_wake;
mod wrong_self_convention;
mod zst_offset;

use bind_instead_of_map::BindInsteadOfMap;
use clippy_config::msrvs::{self, Msrv};
use clippy_utils::consts::{constant, Constant};
use clippy_utils::diagnostics::{span_lint, span_lint_and_help};
use clippy_utils::macros::FormatArgsStorage;
use clippy_utils::ty::{contains_ty_adt_constructor_opaque, implements_trait, is_copy, is_type_diagnostic_item};
use clippy_utils::{contains_return, is_bool, is_trait_method, iter_input_pats, peel_blocks, return_ty};
pub use path_ends_with_ext::DEFAULT_ALLOWED_DOTFILES;
use rustc_data_structures::fx::FxHashSet;
use rustc_hir as hir;
use rustc_hir::{Expr, ExprKind, Node, Stmt, StmtKind, TraitItem, TraitItemKind};
use rustc_lint::{LateContext, LateLintPass, LintContext};
use rustc_middle::lint::in_external_macro;
use rustc_middle::ty::{self, TraitRef, Ty};
use rustc_session::impl_lint_pass;
use rustc_span::{sym, Span};

declare_clippy_lint! {
    /// ### What it does
    /// Checks for usage of `cloned()` on an `Iterator` or `Option` where
    /// `copied()` could be used instead.
    ///
    /// ### Why is this bad?
    /// `copied()` is better because it guarantees that the type being cloned
    /// implements `Copy`.
    ///
    /// ### Example
    /// ```no_run
    /// [1, 2, 3].iter().cloned();
    /// ```
    /// Use instead:
    /// ```no_run
    /// [1, 2, 3].iter().copied();
    /// ```
    #[clippy::version = "1.53.0"]
    pub CLONED_INSTEAD_OF_COPIED,
    pedantic,
    "used `cloned` where `copied` could be used instead"
}

declare_clippy_lint! {
    /// ### What it does
    /// Checks for consecutive calls to `str::replace` (2 or more)
    /// that can be collapsed into a single call.
    ///
    /// ### Why is this bad?
    /// Consecutive `str::replace` calls scan the string multiple times
    /// with repetitive code.
    ///
    /// ### Example
    /// ```no_run
    /// let hello = "hesuo worpd"
    ///     .replace('s', "l")
    ///     .replace("u", "l")
    ///     .replace('p', "l");
    /// ```
    /// Use instead:
    /// ```no_run
    /// let hello = "hesuo worpd".replace(['s', 'u', 'p'], "l");
    /// ```
    #[clippy::version = "1.65.0"]
    pub COLLAPSIBLE_STR_REPLACE,
    perf,
    "collapse consecutive calls to str::replace (2 or more) into a single call"
}

declare_clippy_lint! {
    /// ### What it does
    /// Checks for usage of `_.cloned().<func>()` where call to `.cloned()` can be postponed.
    ///
    /// ### Why is this bad?
    /// It's often inefficient to clone all elements of an iterator, when eventually, only some
    /// of them will be consumed.
    ///
    /// ### Known Problems
    /// This `lint` removes the side of effect of cloning items in the iterator.
    /// A code that relies on that side-effect could fail.
    ///
    /// ### Examples
    /// ```no_run
    /// # let vec = vec!["string".to_string()];
    /// vec.iter().cloned().take(10);
    /// vec.iter().cloned().last();
    /// ```
    ///
    /// Use instead:
    /// ```no_run
    /// # let vec = vec!["string".to_string()];
    /// vec.iter().take(10).cloned();
    /// vec.iter().last().cloned();
    /// ```
    #[clippy::version = "1.60.0"]
    pub ITER_OVEREAGER_CLONED,
    perf,
    "using `cloned()` early with `Iterator::iter()` can lead to some performance inefficiencies"
}

declare_clippy_lint! {
    /// ### What it does
    /// Checks for usage of `Iterator::flat_map()` where `filter_map()` could be
    /// used instead.
    ///
    /// ### Why is this bad?
    /// `filter_map()` is known to always produce 0 or 1 output items per input item,
    /// rather than however many the inner iterator type produces.
    /// Therefore, it maintains the upper bound in `Iterator::size_hint()`,
    /// and communicates to the reader that the input items are not being expanded into
    /// multiple output items without their having to notice that the mapping function
    /// returns an `Option`.
    ///
    /// ### Example
    /// ```no_run
    /// let nums: Vec<i32> = ["1", "2", "whee!"].iter().flat_map(|x| x.parse().ok()).collect();
    /// ```
    /// Use instead:
    /// ```no_run
    /// let nums: Vec<i32> = ["1", "2", "whee!"].iter().filter_map(|x| x.parse().ok()).collect();
    /// ```
    #[clippy::version = "1.53.0"]
    pub FLAT_MAP_OPTION,
    pedantic,
    "used `flat_map` where `filter_map` could be used instead"
}

declare_clippy_lint! {
    /// ### What it does
    /// Checks for `.unwrap()` or `.unwrap_err()` calls on `Result`s and `.unwrap()` call on `Option`s.
    ///
    /// ### Why restrict this?
    /// It is better to handle the `None` or `Err` case,
    /// or at least call `.expect(_)` with a more helpful message. Still, for a lot of
    /// quick-and-dirty code, `unwrap` is a good choice, which is why this lint is
    /// `Allow` by default.
    ///
    /// `result.unwrap()` will let the thread panic on `Err` values.
    /// Normally, you want to implement more sophisticated error handling,
    /// and propagate errors upwards with `?` operator.
    ///
    /// Even if you want to panic on errors, not all `Error`s implement good
    /// messages on display. Therefore, it may be beneficial to look at the places
    /// where they may get displayed. Activate this lint to do just that.
    ///
    /// ### Examples
    /// ```no_run
    /// # let option = Some(1);
    /// # let result: Result<usize, ()> = Ok(1);
    /// option.unwrap();
    /// result.unwrap();
    /// ```
    ///
    /// Use instead:
    /// ```no_run
    /// # let option = Some(1);
    /// # let result: Result<usize, ()> = Ok(1);
    /// option.expect("more helpful message");
    /// result.expect("more helpful message");
    /// ```
    ///
    /// If [expect_used](#expect_used) is enabled, instead:
    /// ```rust,ignore
    /// # let option = Some(1);
    /// # let result: Result<usize, ()> = Ok(1);
    /// option?;
    ///
    /// // or
    ///
    /// result?;
    /// ```
    #[clippy::version = "1.45.0"]
    pub UNWRAP_USED,
    restriction,
    "using `.unwrap()` on `Result` or `Option`, which should at least get a better message using `expect()`"
}

declare_clippy_lint! {
    /// ### What it does
    /// Checks for `.unwrap()` related calls on `Result`s and `Option`s that are constructed.
    ///
    /// ### Why is this bad?
    /// It is better to write the value directly without the indirection.
    ///
    /// ### Examples
    /// ```no_run
    /// let val1 = Some(1).unwrap();
    /// let val2 = Ok::<_, ()>(1).unwrap();
    /// let val3 = Err::<(), _>(1).unwrap_err();
    /// ```
    ///
    /// Use instead:
    /// ```no_run
    /// let val1 = 1;
    /// let val2 = 1;
    /// let val3 = 1;
    /// ```
    #[clippy::version = "1.72.0"]
    pub UNNECESSARY_LITERAL_UNWRAP,
    complexity,
    "using `unwrap()` related calls on `Result` and `Option` constructors"
}

declare_clippy_lint! {
    /// ### What it does
    /// Checks for `.expect()` or `.expect_err()` calls on `Result`s and `.expect()` call on `Option`s.
    ///
    /// ### Why restrict this?
    /// Usually it is better to handle the `None` or `Err` case.
    /// Still, for a lot of quick-and-dirty code, `expect` is a good choice, which is why
    /// this lint is `Allow` by default.
    ///
    /// `result.expect()` will let the thread panic on `Err`
    /// values. Normally, you want to implement more sophisticated error handling,
    /// and propagate errors upwards with `?` operator.
    ///
    /// ### Examples
    /// ```rust,ignore
    /// # let option = Some(1);
    /// # let result: Result<usize, ()> = Ok(1);
    /// option.expect("one");
    /// result.expect("one");
    /// ```
    ///
    /// Use instead:
    /// ```rust,ignore
    /// # let option = Some(1);
    /// # let result: Result<usize, ()> = Ok(1);
    /// option?;
    ///
    /// // or
    ///
    /// result?;
    /// ```
    #[clippy::version = "1.45.0"]
    pub EXPECT_USED,
    restriction,
    "using `.expect()` on `Result` or `Option`, which might be better handled"
}

declare_clippy_lint! {
    /// ### What it does
    /// Checks for methods that should live in a trait
    /// implementation of a `std` trait (see [llogiq's blog
    /// post](http://llogiq.github.io/2015/07/30/traits.html) for further
    /// information) instead of an inherent implementation.
    ///
    /// ### Why is this bad?
    /// Implementing the traits improve ergonomics for users of
    /// the code, often with very little cost. Also people seeing a `mul(...)`
    /// method
    /// may expect `*` to work equally, so you should have good reason to disappoint
    /// them.
    ///
    /// ### Example
    /// ```no_run
    /// struct X;
    /// impl X {
    ///     fn add(&self, other: &X) -> X {
    ///         // ..
    /// # X
    ///     }
    /// }
    /// ```
    #[clippy::version = "pre 1.29.0"]
    pub SHOULD_IMPLEMENT_TRAIT,
    style,
    "defining a method that should be implementing a std trait"
}

declare_clippy_lint! {
    /// ### What it does
    /// Checks for methods with certain name prefixes or suffixes, and which
    /// do not adhere to standard conventions regarding how `self` is taken.
    /// The actual rules are:
    ///
    /// |Prefix |Postfix     |`self` taken                   | `self` type  |
    /// |-------|------------|-------------------------------|--------------|
    /// |`as_`  | none       |`&self` or `&mut self`         | any          |
    /// |`from_`| none       | none                          | any          |
    /// |`into_`| none       |`self`                         | any          |
    /// |`is_`  | none       |`&mut self` or `&self` or none | any          |
    /// |`to_`  | `_mut`     |`&mut self`                    | any          |
    /// |`to_`  | not `_mut` |`self`                         | `Copy`       |
    /// |`to_`  | not `_mut` |`&self`                        | not `Copy`   |
    ///
    /// Note: Clippy doesn't trigger methods with `to_` prefix in:
    /// - Traits definition.
    /// Clippy can not tell if a type that implements a trait is `Copy` or not.
    /// - Traits implementation, when `&self` is taken.
    /// The method signature is controlled by the trait and often `&self` is required for all types that implement the trait
    /// (see e.g. the `std::string::ToString` trait).
    ///
    /// Clippy allows `Pin<&Self>` and `Pin<&mut Self>` if `&self` and `&mut self` is required.
    ///
    /// Please find more info here:
    /// https://rust-lang.github.io/api-guidelines/naming.html#ad-hoc-conversions-follow-as_-to_-into_-conventions-c-conv
    ///
    /// ### Why is this bad?
    /// Consistency breeds readability. If you follow the
    /// conventions, your users won't be surprised that they, e.g., need to supply a
    /// mutable reference to a `as_..` function.
    ///
    /// ### Example
    /// ```no_run
    /// # struct X;
    /// impl X {
    ///     fn as_str(self) -> &'static str {
    ///         // ..
    /// # ""
    ///     }
    /// }
    /// ```
    #[clippy::version = "pre 1.29.0"]
    pub WRONG_SELF_CONVENTION,
    style,
    "defining a method named with an established prefix (like \"into_\") that takes `self` with the wrong convention"
}

declare_clippy_lint! {
    /// ### What it does
    /// Checks for usage of `ok().expect(..)`.
    ///
    /// ### Why is this bad?
    /// Because you usually call `expect()` on the `Result`
    /// directly to get a better error message.
    ///
    /// ### Known problems
    /// The error type needs to implement `Debug`
    ///
    /// ### Example
    /// ```no_run
    /// # let x = Ok::<_, ()>(());
    /// x.ok().expect("why did I do this again?");
    /// ```
    ///
    /// Use instead:
    /// ```no_run
    /// # let x = Ok::<_, ()>(());
    /// x.expect("why did I do this again?");
    /// ```
    #[clippy::version = "pre 1.29.0"]
    pub OK_EXPECT,
    style,
    "using `ok().expect()`, which gives worse error messages than calling `expect` directly on the Result"
}

declare_clippy_lint! {
    /// ### What it does
    /// Checks for `.err().expect()` calls on the `Result` type.
    ///
    /// ### Why is this bad?
    /// `.expect_err()` can be called directly to avoid the extra type conversion from `err()`.
    ///
    /// ### Example
    /// ```should_panic
    /// let x: Result<u32, &str> = Ok(10);
    /// x.err().expect("Testing err().expect()");
    /// ```
    /// Use instead:
    /// ```should_panic
    /// let x: Result<u32, &str> = Ok(10);
    /// x.expect_err("Testing expect_err");
    /// ```
    #[clippy::version = "1.62.0"]
    pub ERR_EXPECT,
    style,
    r#"using `.err().expect("")` when `.expect_err("")` can be used"#
}

declare_clippy_lint! {
    /// ### What it does
    /// Checks for usages of the following functions with an argument that constructs a default value
    /// (e.g., `Default::default` or `String::new`):
    /// - `unwrap_or`
    /// - `unwrap_or_else`
    /// - `or_insert`
    /// - `or_insert_with`
    ///
    /// ### Why is this bad?
    /// Readability. Using `unwrap_or_default` in place of `unwrap_or`/`unwrap_or_else`, or `or_default`
    /// in place of `or_insert`/`or_insert_with`, is simpler and more concise.
    ///
    /// ### Known problems
    /// In some cases, the argument of `unwrap_or`, etc. is needed for type inference. The lint uses a
    /// heuristic to try to identify such cases. However, the heuristic can produce false negatives.
    ///
    /// ### Examples
    /// ```no_run
    /// # let x = Some(1);
    /// # let mut map = std::collections::HashMap::<u64, String>::new();
    /// x.unwrap_or(Default::default());
    /// map.entry(42).or_insert_with(String::new);
    /// ```
    ///
    /// Use instead:
    /// ```no_run
    /// # let x = Some(1);
    /// # let mut map = std::collections::HashMap::<u64, String>::new();
    /// x.unwrap_or_default();
    /// map.entry(42).or_default();
    /// ```
    #[clippy::version = "1.56.0"]
    pub UNWRAP_OR_DEFAULT,
    style,
    "using `.unwrap_or`, etc. with an argument that constructs a default value"
}

declare_clippy_lint! {
    /// ### What it does
    /// Checks for usage of `option.map(_).unwrap_or(_)` or `option.map(_).unwrap_or_else(_)` or
    /// `result.map(_).unwrap_or_else(_)`.
    ///
    /// ### Why is this bad?
    /// Readability, these can be written more concisely (resp.) as
    /// `option.map_or(_, _)`, `option.map_or_else(_, _)` and `result.map_or_else(_, _)`.
    ///
    /// ### Known problems
    /// The order of the arguments is not in execution order
    ///
    /// ### Examples
    /// ```no_run
    /// # let option = Some(1);
    /// # let result: Result<usize, ()> = Ok(1);
    /// # fn some_function(foo: ()) -> usize { 1 }
    /// option.map(|a| a + 1).unwrap_or(0);
    /// option.map(|a| a > 10).unwrap_or(false);
    /// result.map(|a| a + 1).unwrap_or_else(some_function);
    /// ```
    ///
    /// Use instead:
    /// ```no_run
    /// # let option = Some(1);
    /// # let result: Result<usize, ()> = Ok(1);
    /// # fn some_function(foo: ()) -> usize { 1 }
    /// option.map_or(0, |a| a + 1);
    /// option.is_some_and(|a| a > 10);
    /// result.map_or_else(some_function, |a| a + 1);
    /// ```
    #[clippy::version = "1.45.0"]
    pub MAP_UNWRAP_OR,
    pedantic,
    "using `.map(f).unwrap_or(a)` or `.map(f).unwrap_or_else(func)`, which are more succinctly expressed as `map_or(a, f)` or `map_or_else(a, f)`"
}

declare_clippy_lint! {
    /// ### What it does
    /// Checks for usage of `_.map_or(None, _)`.
    ///
    /// ### Why is this bad?
    /// Readability, this can be written more concisely as
    /// `_.and_then(_)`.
    ///
    /// ### Known problems
    /// The order of the arguments is not in execution order.
    ///
    /// ### Example
    /// ```no_run
    /// # let opt = Some(1);
    /// opt.map_or(None, |a| Some(a + 1));
    /// ```
    ///
    /// Use instead:
    /// ```no_run
    /// # let opt = Some(1);
    /// opt.and_then(|a| Some(a + 1));
    /// ```
    #[clippy::version = "pre 1.29.0"]
    pub OPTION_MAP_OR_NONE,
    style,
    "using `Option.map_or(None, f)`, which is more succinctly expressed as `and_then(f)`"
}

declare_clippy_lint! {
    /// ### What it does
    /// Checks for usage of `_.map_or(None, Some)`.
    ///
    /// ### Why is this bad?
    /// Readability, this can be written more concisely as
    /// `_.ok()`.
    ///
    /// ### Example
    /// ```no_run
    /// # let r: Result<u32, &str> = Ok(1);
    /// assert_eq!(Some(1), r.map_or(None, Some));
    /// ```
    ///
    /// Use instead:
    /// ```no_run
    /// # let r: Result<u32, &str> = Ok(1);
    /// assert_eq!(Some(1), r.ok());
    /// ```
    #[clippy::version = "1.44.0"]
    pub RESULT_MAP_OR_INTO_OPTION,
    style,
    "using `Result.map_or(None, Some)`, which is more succinctly expressed as `ok()`"
}

declare_clippy_lint! {
    /// ### What it does
    /// Checks for usage of `_.and_then(|x| Some(y))`, `_.and_then(|x| Ok(y))`
    /// or `_.or_else(|x| Err(y))`.
    ///
    /// ### Why is this bad?
    /// This can be written more concisely as `_.map(|x| y)` or `_.map_err(|x| y)`.
    ///
    /// ### Example
    /// ```no_run
    /// # fn opt() -> Option<&'static str> { Some("42") }
    /// # fn res() -> Result<&'static str, &'static str> { Ok("42") }
    /// let _ = opt().and_then(|s| Some(s.len()));
    /// let _ = res().and_then(|s| if s.len() == 42 { Ok(10) } else { Ok(20) });
    /// let _ = res().or_else(|s| if s.len() == 42 { Err(10) } else { Err(20) });
    /// ```
    ///
    /// The correct use would be:
    ///
    /// ```no_run
    /// # fn opt() -> Option<&'static str> { Some("42") }
    /// # fn res() -> Result<&'static str, &'static str> { Ok("42") }
    /// let _ = opt().map(|s| s.len());
    /// let _ = res().map(|s| if s.len() == 42 { 10 } else { 20 });
    /// let _ = res().map_err(|s| if s.len() == 42 { 10 } else { 20 });
    /// ```
    #[clippy::version = "1.45.0"]
    pub BIND_INSTEAD_OF_MAP,
    complexity,
    "using `Option.and_then(|x| Some(y))`, which is more succinctly expressed as `map(|x| y)`"
}

declare_clippy_lint! {
    /// ### What it does
    /// Checks for usage of `_.filter(_).next()`.
    ///
    /// ### Why is this bad?
    /// Readability, this can be written more concisely as
    /// `_.find(_)`.
    ///
    /// ### Example
    /// ```no_run
    /// # let vec = vec![1];
    /// vec.iter().filter(|x| **x == 0).next();
    /// ```
    ///
    /// Use instead:
    /// ```no_run
    /// # let vec = vec![1];
    /// vec.iter().find(|x| **x == 0);
    /// ```
    #[clippy::version = "pre 1.29.0"]
    pub FILTER_NEXT,
    complexity,
    "using `filter(p).next()`, which is more succinctly expressed as `.find(p)`"
}

declare_clippy_lint! {
    /// ### What it does
    /// Checks for usage of `_.skip_while(condition).next()`.
    ///
    /// ### Why is this bad?
    /// Readability, this can be written more concisely as
    /// `_.find(!condition)`.
    ///
    /// ### Example
    /// ```no_run
    /// # let vec = vec![1];
    /// vec.iter().skip_while(|x| **x == 0).next();
    /// ```
    ///
    /// Use instead:
    /// ```no_run
    /// # let vec = vec![1];
    /// vec.iter().find(|x| **x != 0);
    /// ```
    #[clippy::version = "1.42.0"]
    pub SKIP_WHILE_NEXT,
    complexity,
    "using `skip_while(p).next()`, which is more succinctly expressed as `.find(!p)`"
}

declare_clippy_lint! {
    /// ### What it does
    /// Checks for usage of `_.map(_).flatten(_)` on `Iterator` and `Option`
    ///
    /// ### Why is this bad?
    /// Readability, this can be written more concisely as
    /// `_.flat_map(_)` for `Iterator` or `_.and_then(_)` for `Option`
    ///
    /// ### Example
    /// ```no_run
    /// let vec = vec![vec![1]];
    /// let opt = Some(5);
    ///
    /// vec.iter().map(|x| x.iter()).flatten();
    /// opt.map(|x| Some(x * 2)).flatten();
    /// ```
    ///
    /// Use instead:
    /// ```no_run
    /// # let vec = vec![vec![1]];
    /// # let opt = Some(5);
    /// vec.iter().flat_map(|x| x.iter());
    /// opt.and_then(|x| Some(x * 2));
    /// ```
    #[clippy::version = "1.31.0"]
    pub MAP_FLATTEN,
    complexity,
    "using combinations of `flatten` and `map` which can usually be written as a single method call"
}

declare_clippy_lint! {
    /// ### What it does
    /// Checks for usage of `_.filter(_).map(_)` that can be written more simply
    /// as `filter_map(_)`.
    ///
    /// ### Why is this bad?
    /// Redundant code in the `filter` and `map` operations is poor style and
    /// less performant.
    ///
     /// ### Example
    /// ```no_run
    /// # #![allow(unused)]
    /// (0_i32..10)
    ///     .filter(|n| n.checked_add(1).is_some())
    ///     .map(|n| n.checked_add(1).unwrap());
    /// ```
    ///
    /// Use instead:
    /// ```no_run
    /// # #[allow(unused)]
    /// (0_i32..10).filter_map(|n| n.checked_add(1));
    /// ```
    #[clippy::version = "1.51.0"]
    pub MANUAL_FILTER_MAP,
    complexity,
    "using `_.filter(_).map(_)` in a way that can be written more simply as `filter_map(_)`"
}

declare_clippy_lint! {
    /// ### What it does
    /// Checks for usage of `_.find(_).map(_)` that can be written more simply
    /// as `find_map(_)`.
    ///
    /// ### Why is this bad?
    /// Redundant code in the `find` and `map` operations is poor style and
    /// less performant.
    ///
     /// ### Example
    /// ```no_run
    /// (0_i32..10)
    ///     .find(|n| n.checked_add(1).is_some())
    ///     .map(|n| n.checked_add(1).unwrap());
    /// ```
    ///
    /// Use instead:
    /// ```no_run
    /// (0_i32..10).find_map(|n| n.checked_add(1));
    /// ```
    #[clippy::version = "1.51.0"]
    pub MANUAL_FIND_MAP,
    complexity,
    "using `_.find(_).map(_)` in a way that can be written more simply as `find_map(_)`"
}

declare_clippy_lint! {
    /// ### What it does
    /// Checks for usage of `_.filter_map(_).next()`.
    ///
    /// ### Why is this bad?
    /// Readability, this can be written more concisely as
    /// `_.find_map(_)`.
    ///
    /// ### Example
    /// ```no_run
    ///  (0..3).filter_map(|x| if x == 2 { Some(x) } else { None }).next();
    /// ```
    /// Can be written as
    ///
    /// ```no_run
    ///  (0..3).find_map(|x| if x == 2 { Some(x) } else { None });
    /// ```
    #[clippy::version = "1.36.0"]
    pub FILTER_MAP_NEXT,
    pedantic,
    "using combination of `filter_map` and `next` which can usually be written as a single method call"
}

declare_clippy_lint! {
    /// ### What it does
    /// Checks for usage of `flat_map(|x| x)`.
    ///
    /// ### Why is this bad?
    /// Readability, this can be written more concisely by using `flatten`.
    ///
    /// ### Example
    /// ```no_run
    /// # let iter = vec![vec![0]].into_iter();
    /// iter.flat_map(|x| x);
    /// ```
    /// Can be written as
    /// ```no_run
    /// # let iter = vec![vec![0]].into_iter();
    /// iter.flatten();
    /// ```
    #[clippy::version = "1.39.0"]
    pub FLAT_MAP_IDENTITY,
    complexity,
    "call to `flat_map` where `flatten` is sufficient"
}

declare_clippy_lint! {
    /// ### What it does
    /// Checks for an iterator or string search (such as `find()`,
    /// `position()`, or `rposition()`) followed by a call to `is_some()` or `is_none()`.
    ///
    /// ### Why is this bad?
    /// Readability, this can be written more concisely as:
    /// * `_.any(_)`, or `_.contains(_)` for `is_some()`,
    /// * `!_.any(_)`, or `!_.contains(_)` for `is_none()`.
    ///
    /// ### Example
    /// ```no_run
    /// # #![allow(unused)]
    /// let vec = vec![1];
    /// vec.iter().find(|x| **x == 0).is_some();
    ///
    /// "hello world".find("world").is_none();
    /// ```
    ///
    /// Use instead:
    /// ```no_run
    /// let vec = vec![1];
    /// vec.iter().any(|x| *x == 0);
    ///
    /// # #[allow(unused)]
    /// !"hello world".contains("world");
    /// ```
    #[clippy::version = "pre 1.29.0"]
    pub SEARCH_IS_SOME,
    complexity,
    "using an iterator or string search followed by `is_some()` or `is_none()`, which is more succinctly expressed as a call to `any()` or `contains()` (with negation in case of `is_none()`)"
}

declare_clippy_lint! {
    /// ### What it does
    /// Checks for usage of `.chars().next()` on a `str` to check
    /// if it starts with a given char.
    ///
    /// ### Why is this bad?
    /// Readability, this can be written more concisely as
    /// `_.starts_with(_)`.
    ///
    /// ### Example
    /// ```no_run
    /// let name = "foo";
    /// if name.chars().next() == Some('_') {};
    /// ```
    ///
    /// Use instead:
    /// ```no_run
    /// let name = "foo";
    /// if name.starts_with('_') {};
    /// ```
    #[clippy::version = "pre 1.29.0"]
    pub CHARS_NEXT_CMP,
    style,
    "using `.chars().next()` to check if a string starts with a char"
}

declare_clippy_lint! {
    /// ### What it does
    /// Checks for calls to `.or(foo(..))`, `.unwrap_or(foo(..))`,
    /// `.or_insert(foo(..))` etc., and suggests to use `.or_else(|| foo(..))`,
    /// `.unwrap_or_else(|| foo(..))`, `.unwrap_or_default()` or `.or_default()`
    /// etc. instead.
    ///
    /// ### Why is this bad?
    /// The function will always be called. This is only bad if it allocates or
    /// does some non-trivial amount of work.
    ///
    /// ### Known problems
    /// If the function has side-effects, not calling it will change the
    /// semantic of the program, but you shouldn't rely on that.
    ///
    /// The lint also cannot figure out whether the function you call is
    /// actually expensive to call or not.
    ///
    /// ### Example
    /// ```no_run
    /// # let foo = Some(String::new());
    /// foo.unwrap_or(String::from("empty"));
    /// ```
    ///
    /// Use instead:
    /// ```no_run
    /// # let foo = Some(String::new());
    /// foo.unwrap_or_else(|| String::from("empty"));
    /// ```
    #[clippy::version = "pre 1.29.0"]
    pub OR_FUN_CALL,
    nursery,
    "using any `*or` method with a function call, which suggests `*or_else`"
}

declare_clippy_lint! {
    /// ### What it does
    /// Checks for `.or(…).unwrap()` calls to Options and Results.
    ///
    /// ### Why is this bad?
    /// You should use `.unwrap_or(…)` instead for clarity.
    ///
    /// ### Example
    /// ```no_run
    /// # let fallback = "fallback";
    /// // Result
    /// # type Error = &'static str;
    /// # let result: Result<&str, Error> = Err("error");
    /// let value = result.or::<Error>(Ok(fallback)).unwrap();
    ///
    /// // Option
    /// # let option: Option<&str> = None;
    /// let value = option.or(Some(fallback)).unwrap();
    /// ```
    /// Use instead:
    /// ```no_run
    /// # let fallback = "fallback";
    /// // Result
    /// # let result: Result<&str, &str> = Err("error");
    /// let value = result.unwrap_or(fallback);
    ///
    /// // Option
    /// # let option: Option<&str> = None;
    /// let value = option.unwrap_or(fallback);
    /// ```
    #[clippy::version = "1.61.0"]
    pub OR_THEN_UNWRAP,
    complexity,
    "checks for `.or(…).unwrap()` calls to Options and Results."
}

declare_clippy_lint! {
    /// ### What it does
    /// Checks for calls to `.expect(&format!(...))`, `.expect(foo(..))`,
    /// etc., and suggests to use `unwrap_or_else` instead
    ///
    /// ### Why is this bad?
    /// The function will always be called.
    ///
    /// ### Known problems
    /// If the function has side-effects, not calling it will
    /// change the semantics of the program, but you shouldn't rely on that anyway.
    ///
    /// ### Example
    /// ```no_run
    /// # let foo = Some(String::new());
    /// # let err_code = "418";
    /// # let err_msg = "I'm a teapot";
    /// foo.expect(&format!("Err {}: {}", err_code, err_msg));
    ///
    /// // or
    ///
    /// # let foo = Some(String::new());
    /// foo.expect(format!("Err {}: {}", err_code, err_msg).as_str());
    /// ```
    ///
    /// Use instead:
    /// ```no_run
    /// # let foo = Some(String::new());
    /// # let err_code = "418";
    /// # let err_msg = "I'm a teapot";
    /// foo.unwrap_or_else(|| panic!("Err {}: {}", err_code, err_msg));
    /// ```
    #[clippy::version = "pre 1.29.0"]
    pub EXPECT_FUN_CALL,
    perf,
    "using any `expect` method with a function call"
}

declare_clippy_lint! {
    /// ### What it does
    /// Checks for usage of `.clone()` on a `Copy` type.
    ///
    /// ### Why is this bad?
    /// The only reason `Copy` types implement `Clone` is for
    /// generics, not for using the `clone` method on a concrete type.
    ///
    /// ### Example
    /// ```no_run
    /// 42u64.clone();
    /// ```
    #[clippy::version = "pre 1.29.0"]
    pub CLONE_ON_COPY,
    complexity,
    "using `clone` on a `Copy` type"
}

declare_clippy_lint! {
    /// ### What it does
    /// Checks for usage of `.clone()` on a ref-counted pointer,
    /// (`Rc`, `Arc`, `rc::Weak`, or `sync::Weak`), and suggests calling Clone via unified
    /// function syntax instead (e.g., `Rc::clone(foo)`).
    ///
    /// ### Why restrict this?
    /// Calling `.clone()` on an `Rc`, `Arc`, or `Weak`
    /// can obscure the fact that only the pointer is being cloned, not the underlying
    /// data.
    ///
    /// ### Example
    /// ```no_run
    /// # use std::rc::Rc;
    /// let x = Rc::new(1);
    ///
    /// x.clone();
    /// ```
    ///
    /// Use instead:
    /// ```no_run
    /// # use std::rc::Rc;
    /// # let x = Rc::new(1);
    /// Rc::clone(&x);
    /// ```
    #[clippy::version = "pre 1.29.0"]
    pub CLONE_ON_REF_PTR,
    restriction,
    "using `clone` on a ref-counted pointer"
}

declare_clippy_lint! {
    /// ### What it does
    /// Checks for usage of `.to_string()` on an `&&T` where
    /// `T` implements `ToString` directly (like `&&str` or `&&String`).
    ///
    /// ### Why is this bad?
    /// This bypasses the specialized implementation of
    /// `ToString` and instead goes through the more expensive string formatting
    /// facilities.
    ///
    /// ### Example
    /// ```no_run
    /// // Generic implementation for `T: Display` is used (slow)
    /// ["foo", "bar"].iter().map(|s| s.to_string());
    ///
    /// // OK, the specialized impl is used
    /// ["foo", "bar"].iter().map(|&s| s.to_string());
    /// ```
    #[clippy::version = "1.40.0"]
    pub INEFFICIENT_TO_STRING,
    pedantic,
    "using `to_string` on `&&T` where `T: ToString`"
}

declare_clippy_lint! {
    /// ### What it does
    /// Checks for `new` not returning a type that contains `Self`.
    ///
    /// ### Why is this bad?
    /// As a convention, `new` methods are used to make a new
    /// instance of a type.
    ///
    /// ### Example
    /// In an impl block:
    /// ```no_run
    /// # struct Foo;
    /// # struct NotAFoo;
    /// impl Foo {
    ///     fn new() -> NotAFoo {
    /// # NotAFoo
    ///     }
    /// }
    /// ```
    ///
    /// ```no_run
    /// # struct Foo;
    /// struct Bar(Foo);
    /// impl Foo {
    ///     // Bad. The type name must contain `Self`
    ///     fn new() -> Bar {
    /// # Bar(Foo)
    ///     }
    /// }
    /// ```
    ///
    /// ```no_run
    /// # struct Foo;
    /// # struct FooError;
    /// impl Foo {
    ///     // Good. Return type contains `Self`
    ///     fn new() -> Result<Foo, FooError> {
    /// # Ok(Foo)
    ///     }
    /// }
    /// ```
    ///
    /// Or in a trait definition:
    /// ```no_run
    /// pub trait Trait {
    ///     // Bad. The type name must contain `Self`
    ///     fn new();
    /// }
    /// ```
    ///
    /// ```no_run
    /// pub trait Trait {
    ///     // Good. Return type contains `Self`
    ///     fn new() -> Self;
    /// }
    /// ```
    #[clippy::version = "pre 1.29.0"]
    pub NEW_RET_NO_SELF,
    style,
    "not returning type containing `Self` in a `new` method"
}

declare_clippy_lint! {
    /// ### What it does
    /// Checks for calling `.step_by(0)` on iterators which panics.
    ///
    /// ### Why is this bad?
    /// This very much looks like an oversight. Use `panic!()` instead if you
    /// actually intend to panic.
    ///
    /// ### Example
    /// ```rust,should_panic
    /// for x in (0..100).step_by(0) {
    ///     //..
    /// }
    /// ```
    #[clippy::version = "pre 1.29.0"]
    pub ITERATOR_STEP_BY_ZERO,
    correctness,
    "using `Iterator::step_by(0)`, which will panic at runtime"
}

declare_clippy_lint! {
    /// ### What it does
    /// Checks for iterators of `Option`s using `.filter(Option::is_some).map(Option::unwrap)` that may
    /// be replaced with a `.flatten()` call.
    ///
    /// ### Why is this bad?
    /// `Option` is like a collection of 0-1 things, so `flatten`
    /// automatically does this without suspicious-looking `unwrap` calls.
    ///
    /// ### Example
    /// ```no_run
    /// let _ = std::iter::empty::<Option<i32>>().filter(Option::is_some).map(Option::unwrap);
    /// ```
    /// Use instead:
    /// ```no_run
    /// let _ = std::iter::empty::<Option<i32>>().flatten();
    /// ```
    #[clippy::version = "1.53.0"]
    pub OPTION_FILTER_MAP,
    complexity,
    "filtering `Option` for `Some` then force-unwrapping, which can be one type-safe operation"
}

declare_clippy_lint! {
    /// ### What it does
    /// Checks for the use of `iter.nth(0)`.
    ///
    /// ### Why is this bad?
    /// `iter.next()` is equivalent to
    /// `iter.nth(0)`, as they both consume the next element,
    ///  but is more readable.
    ///
    /// ### Example
    /// ```no_run
    /// # use std::collections::HashSet;
    /// # let mut s = HashSet::new();
    /// # s.insert(1);
    /// let x = s.iter().nth(0);
    /// ```
    ///
    /// Use instead:
    /// ```no_run
    /// # use std::collections::HashSet;
    /// # let mut s = HashSet::new();
    /// # s.insert(1);
    /// let x = s.iter().next();
    /// ```
    #[clippy::version = "1.42.0"]
    pub ITER_NTH_ZERO,
    style,
    "replace `iter.nth(0)` with `iter.next()`"
}

declare_clippy_lint! {
    /// ### What it does
    /// Checks for usage of `.iter().nth()`/`.iter_mut().nth()` on standard library types that have
    /// equivalent `.get()`/`.get_mut()` methods.
    ///
    /// ### Why is this bad?
    /// `.get()` and `.get_mut()` are equivalent but more concise.
    ///
    /// ### Example
    /// ```no_run
    /// let some_vec = vec![0, 1, 2, 3];
    /// let bad_vec = some_vec.iter().nth(3);
    /// let bad_slice = &some_vec[..].iter().nth(3);
    /// ```
    /// The correct use would be:
    /// ```no_run
    /// let some_vec = vec![0, 1, 2, 3];
    /// let bad_vec = some_vec.get(3);
    /// let bad_slice = &some_vec[..].get(3);
    /// ```
    #[clippy::version = "pre 1.29.0"]
    pub ITER_NTH,
    style,
    "using `.iter().nth()` on a standard library type with O(1) element access"
}

declare_clippy_lint! {
    /// ### What it does
    /// Checks for usage of `.skip(x).next()` on iterators.
    ///
    /// ### Why is this bad?
    /// `.nth(x)` is cleaner
    ///
    /// ### Example
    /// ```no_run
    /// let some_vec = vec![0, 1, 2, 3];
    /// let bad_vec = some_vec.iter().skip(3).next();
    /// let bad_slice = &some_vec[..].iter().skip(3).next();
    /// ```
    /// The correct use would be:
    /// ```no_run
    /// let some_vec = vec![0, 1, 2, 3];
    /// let bad_vec = some_vec.iter().nth(3);
    /// let bad_slice = &some_vec[..].iter().nth(3);
    /// ```
    #[clippy::version = "pre 1.29.0"]
    pub ITER_SKIP_NEXT,
    style,
    "using `.skip(x).next()` on an iterator"
}

declare_clippy_lint! {
    /// ### What it does
    /// Checks for usage of `.drain(..)` on `Vec` and `VecDeque` for iteration.
    ///
    /// ### Why is this bad?
    /// `.into_iter()` is simpler with better performance.
    ///
    /// ### Example
    /// ```no_run
    /// # use std::collections::HashSet;
    /// let mut foo = vec![0, 1, 2, 3];
    /// let bar: HashSet<usize> = foo.drain(..).collect();
    /// ```
    /// Use instead:
    /// ```no_run
    /// # use std::collections::HashSet;
    /// let foo = vec![0, 1, 2, 3];
    /// let bar: HashSet<usize> = foo.into_iter().collect();
    /// ```
    #[clippy::version = "1.61.0"]
    pub ITER_WITH_DRAIN,
    nursery,
    "replace `.drain(..)` with `.into_iter()`"
}

declare_clippy_lint! {
    /// ### What it does
    /// Checks for usage of `x.get(x.len() - 1)` instead of
    /// `x.last()`.
    ///
    /// ### Why is this bad?
    /// Using `x.last()` is easier to read and has the same
    /// result.
    ///
    /// Note that using `x[x.len() - 1]` is semantically different from
    /// `x.last()`.  Indexing into the array will panic on out-of-bounds
    /// accesses, while `x.get()` and `x.last()` will return `None`.
    ///
    /// There is another lint (get_unwrap) that covers the case of using
    /// `x.get(index).unwrap()` instead of `x[index]`.
    ///
    /// ### Example
    /// ```no_run
    /// let x = vec![2, 3, 5];
    /// let last_element = x.get(x.len() - 1);
    /// ```
    ///
    /// Use instead:
    /// ```no_run
    /// let x = vec![2, 3, 5];
    /// let last_element = x.last();
    /// ```
    #[clippy::version = "1.37.0"]
    pub GET_LAST_WITH_LEN,
    complexity,
    "Using `x.get(x.len() - 1)` when `x.last()` is correct and simpler"
}

declare_clippy_lint! {
    /// ### What it does
    /// Checks for usage of `.get().unwrap()` (or
    /// `.get_mut().unwrap`) on a standard library type which implements `Index`
    ///
    /// ### Why restrict this?
    /// Using the Index trait (`[]`) is more clear and more
    /// concise.
    ///
    /// ### Known problems
    /// Not a replacement for error handling: Using either
    /// `.unwrap()` or the Index trait (`[]`) carries the risk of causing a `panic`
    /// if the value being accessed is `None`. If the use of `.get().unwrap()` is a
    /// temporary placeholder for dealing with the `Option` type, then this does
    /// not mitigate the need for error handling. If there is a chance that `.get()`
    /// will be `None` in your program, then it is advisable that the `None` case
    /// is handled in a future refactor instead of using `.unwrap()` or the Index
    /// trait.
    ///
    /// ### Example
    /// ```no_run
    /// let mut some_vec = vec![0, 1, 2, 3];
    /// let last = some_vec.get(3).unwrap();
    /// *some_vec.get_mut(0).unwrap() = 1;
    /// ```
    /// The correct use would be:
    /// ```no_run
    /// let mut some_vec = vec![0, 1, 2, 3];
    /// let last = some_vec[3];
    /// some_vec[0] = 1;
    /// ```
    #[clippy::version = "pre 1.29.0"]
    pub GET_UNWRAP,
    restriction,
    "using `.get().unwrap()` or `.get_mut().unwrap()` when using `[]` would work instead"
}

declare_clippy_lint! {
    /// ### What it does
    /// Checks for occurrences where one vector gets extended instead of append
    ///
    /// ### Why is this bad?
    /// Using `append` instead of `extend` is more concise and faster
    ///
    /// ### Example
    /// ```no_run
    /// let mut a = vec![1, 2, 3];
    /// let mut b = vec![4, 5, 6];
    ///
    /// a.extend(b.drain(..));
    /// ```
    ///
    /// Use instead:
    /// ```no_run
    /// let mut a = vec![1, 2, 3];
    /// let mut b = vec![4, 5, 6];
    ///
    /// a.append(&mut b);
    /// ```
    #[clippy::version = "1.55.0"]
    pub EXTEND_WITH_DRAIN,
    perf,
    "using vec.append(&mut vec) to move the full range of a vector to another"
}

declare_clippy_lint! {
    /// ### What it does
    /// Checks for the use of `.extend(s.chars())` where s is a
    /// `&str` or `String`.
    ///
    /// ### Why is this bad?
    /// `.push_str(s)` is clearer
    ///
    /// ### Example
    /// ```no_run
    /// let abc = "abc";
    /// let def = String::from("def");
    /// let mut s = String::new();
    /// s.extend(abc.chars());
    /// s.extend(def.chars());
    /// ```
    /// The correct use would be:
    /// ```no_run
    /// let abc = "abc";
    /// let def = String::from("def");
    /// let mut s = String::new();
    /// s.push_str(abc);
    /// s.push_str(&def);
    /// ```
    #[clippy::version = "pre 1.29.0"]
    pub STRING_EXTEND_CHARS,
    style,
    "using `x.extend(s.chars())` where s is a `&str` or `String`"
}

declare_clippy_lint! {
    /// ### What it does
    /// Checks for the use of `.cloned().collect()` on slice to
    /// create a `Vec`.
    ///
    /// ### Why is this bad?
    /// `.to_vec()` is clearer
    ///
    /// ### Example
    /// ```no_run
    /// let s = [1, 2, 3, 4, 5];
    /// let s2: Vec<isize> = s[..].iter().cloned().collect();
    /// ```
    /// The better use would be:
    /// ```no_run
    /// let s = [1, 2, 3, 4, 5];
    /// let s2: Vec<isize> = s.to_vec();
    /// ```
    #[clippy::version = "pre 1.29.0"]
    pub ITER_CLONED_COLLECT,
    style,
    "using `.cloned().collect()` on slice to create a `Vec`"
}

declare_clippy_lint! {
    /// ### What it does
    /// Checks for usage of `_.chars().last()` or
    /// `_.chars().next_back()` on a `str` to check if it ends with a given char.
    ///
    /// ### Why is this bad?
    /// Readability, this can be written more concisely as
    /// `_.ends_with(_)`.
    ///
    /// ### Example
    /// ```no_run
    /// # let name = "_";
    /// name.chars().last() == Some('_') || name.chars().next_back() == Some('-');
    /// ```
    ///
    /// Use instead:
    /// ```no_run
    /// # let name = "_";
    /// name.ends_with('_') || name.ends_with('-');
    /// ```
    #[clippy::version = "pre 1.29.0"]
    pub CHARS_LAST_CMP,
    style,
    "using `.chars().last()` or `.chars().next_back()` to check if a string ends with a char"
}

declare_clippy_lint! {
    /// ### What it does
    /// Checks for usage of `.as_ref()` or `.as_mut()` where the
    /// types before and after the call are the same.
    ///
    /// ### Why is this bad?
    /// The call is unnecessary.
    ///
    /// ### Example
    /// ```no_run
    /// # fn do_stuff(x: &[i32]) {}
    /// let x: &[i32] = &[1, 2, 3, 4, 5];
    /// do_stuff(x.as_ref());
    /// ```
    /// The correct use would be:
    /// ```no_run
    /// # fn do_stuff(x: &[i32]) {}
    /// let x: &[i32] = &[1, 2, 3, 4, 5];
    /// do_stuff(x);
    /// ```
    #[clippy::version = "pre 1.29.0"]
    pub USELESS_ASREF,
    complexity,
    "using `as_ref` where the types before and after the call are the same"
}

declare_clippy_lint! {
    /// ### What it does
    /// Checks for usage of `fold` when a more succinct alternative exists.
    /// Specifically, this checks for `fold`s which could be replaced by `any`, `all`,
    /// `sum` or `product`.
    ///
    /// ### Why is this bad?
    /// Readability.
    ///
    /// ### Example
    /// ```no_run
    /// # #[allow(unused)]
    /// (0..3).fold(false, |acc, x| acc || x > 2);
    /// ```
    ///
    /// Use instead:
    /// ```no_run
    /// (0..3).any(|x| x > 2);
    /// ```
    #[clippy::version = "pre 1.29.0"]
    pub UNNECESSARY_FOLD,
    style,
    "using `fold` when a more succinct alternative exists"
}

declare_clippy_lint! {
    /// ### What it does
    /// Checks for `filter_map` calls that could be replaced by `filter` or `map`.
    /// More specifically it checks if the closure provided is only performing one of the
    /// filter or map operations and suggests the appropriate option.
    ///
    /// ### Why is this bad?
    /// Complexity. The intent is also clearer if only a single
    /// operation is being performed.
    ///
    /// ### Example
    /// ```no_run
    /// let _ = (0..3).filter_map(|x| if x > 2 { Some(x) } else { None });
    ///
    /// // As there is no transformation of the argument this could be written as:
    /// let _ = (0..3).filter(|&x| x > 2);
    /// ```
    ///
    /// ```no_run
    /// let _ = (0..4).filter_map(|x| Some(x + 1));
    ///
    /// // As there is no conditional check on the argument this could be written as:
    /// let _ = (0..4).map(|x| x + 1);
    /// ```
    #[clippy::version = "1.31.0"]
    pub UNNECESSARY_FILTER_MAP,
    complexity,
    "using `filter_map` when a more succinct alternative exists"
}

declare_clippy_lint! {
    /// ### What it does
    /// Checks for `find_map` calls that could be replaced by `find` or `map`. More
    /// specifically it checks if the closure provided is only performing one of the
    /// find or map operations and suggests the appropriate option.
    ///
    /// ### Why is this bad?
    /// Complexity. The intent is also clearer if only a single
    /// operation is being performed.
    ///
    /// ### Example
    /// ```no_run
    /// let _ = (0..3).find_map(|x| if x > 2 { Some(x) } else { None });
    ///
    /// // As there is no transformation of the argument this could be written as:
    /// let _ = (0..3).find(|&x| x > 2);
    /// ```
    ///
    /// ```no_run
    /// let _ = (0..4).find_map(|x| Some(x + 1));
    ///
    /// // As there is no conditional check on the argument this could be written as:
    /// let _ = (0..4).map(|x| x + 1).next();
    /// ```
    #[clippy::version = "1.61.0"]
    pub UNNECESSARY_FIND_MAP,
    complexity,
    "using `find_map` when a more succinct alternative exists"
}

declare_clippy_lint! {
    /// ### What it does
    /// Checks for `into_iter` calls on references which should be replaced by `iter`
    /// or `iter_mut`.
    ///
    /// ### Why is this bad?
    /// Readability. Calling `into_iter` on a reference will not move out its
    /// content into the resulting iterator, which is confusing. It is better just call `iter` or
    /// `iter_mut` directly.
    ///
    /// ### Example
    /// ```no_run
    /// # let vec = vec![3, 4, 5];
    /// (&vec).into_iter();
    /// ```
    ///
    /// Use instead:
    /// ```no_run
    /// # let vec = vec![3, 4, 5];
    /// (&vec).iter();
    /// ```
    #[clippy::version = "1.32.0"]
    pub INTO_ITER_ON_REF,
    style,
    "using `.into_iter()` on a reference"
}

declare_clippy_lint! {
    /// ### What it does
    /// Checks for calls to `map` followed by a `count`.
    ///
    /// ### Why is this bad?
    /// It looks suspicious. Maybe `map` was confused with `filter`.
    /// If the `map` call is intentional, this should be rewritten
    /// using `inspect`. Or, if you intend to drive the iterator to
    /// completion, you can just use `for_each` instead.
    ///
    /// ### Example
    /// ```no_run
    /// let _ = (0..3).map(|x| x + 2).count();
    /// ```
    #[clippy::version = "1.39.0"]
    pub SUSPICIOUS_MAP,
    suspicious,
    "suspicious usage of map"
}

declare_clippy_lint! {
    /// ### What it does
    /// Checks for `MaybeUninit::uninit().assume_init()`.
    ///
    /// ### Why is this bad?
    /// For most types, this is undefined behavior.
    ///
    /// ### Known problems
    /// For now, we accept empty tuples and tuples / arrays
    /// of `MaybeUninit`. There may be other types that allow uninitialized
    /// data, but those are not yet rigorously defined.
    ///
    /// ### Example
    /// ```no_run
    /// // Beware the UB
    /// use std::mem::MaybeUninit;
    ///
    /// let _: usize = unsafe { MaybeUninit::uninit().assume_init() };
    /// ```
    ///
    /// Note that the following is OK:
    ///
    /// ```no_run
    /// use std::mem::MaybeUninit;
    ///
    /// let _: [MaybeUninit<bool>; 5] = unsafe {
    ///     MaybeUninit::uninit().assume_init()
    /// };
    /// ```
    #[clippy::version = "1.39.0"]
    pub UNINIT_ASSUMED_INIT,
    correctness,
    "`MaybeUninit::uninit().assume_init()`"
}

declare_clippy_lint! {
    /// ### What it does
    /// Checks for `.checked_add/sub(x).unwrap_or(MAX/MIN)`.
    ///
    /// ### Why is this bad?
    /// These can be written simply with `saturating_add/sub` methods.
    ///
    /// ### Example
    /// ```no_run
    /// # let y: u32 = 0;
    /// # let x: u32 = 100;
    /// let add = x.checked_add(y).unwrap_or(u32::MAX);
    /// let sub = x.checked_sub(y).unwrap_or(u32::MIN);
    /// ```
    ///
    /// can be written using dedicated methods for saturating addition/subtraction as:
    ///
    /// ```no_run
    /// # let y: u32 = 0;
    /// # let x: u32 = 100;
    /// let add = x.saturating_add(y);
    /// let sub = x.saturating_sub(y);
    /// ```
    #[clippy::version = "1.39.0"]
    pub MANUAL_SATURATING_ARITHMETIC,
    style,
    "`.checked_add/sub(x).unwrap_or(MAX/MIN)`"
}

declare_clippy_lint! {
    /// ### What it does
    /// Checks for `offset(_)`, `wrapping_`{`add`, `sub`}, etc. on raw pointers to
    /// zero-sized types
    ///
    /// ### Why is this bad?
    /// This is a no-op, and likely unintended
    ///
    /// ### Example
    /// ```no_run
    /// unsafe { (&() as *const ()).offset(1) };
    /// ```
    #[clippy::version = "1.41.0"]
    pub ZST_OFFSET,
    correctness,
    "Check for offset calculations on raw pointers to zero-sized types"
}

declare_clippy_lint! {
    /// ### What it does
    /// Checks for `FileType::is_file()`.
    ///
    /// ### Why restrict this?
    /// When people testing a file type with `FileType::is_file`
    /// they are testing whether a path is something they can get bytes from. But
    /// `is_file` doesn't cover special file types in unix-like systems, and doesn't cover
    /// symlink in windows. Using `!FileType::is_dir()` is a better way to that intention.
    ///
    /// ### Example
    /// ```no_run
    /// # || {
    /// let metadata = std::fs::metadata("foo.txt")?;
    /// let filetype = metadata.file_type();
    ///
    /// if filetype.is_file() {
    ///     // read file
    /// }
    /// # Ok::<_, std::io::Error>(())
    /// # };
    /// ```
    ///
    /// should be written as:
    ///
    /// ```no_run
    /// # || {
    /// let metadata = std::fs::metadata("foo.txt")?;
    /// let filetype = metadata.file_type();
    ///
    /// if !filetype.is_dir() {
    ///     // read file
    /// }
    /// # Ok::<_, std::io::Error>(())
    /// # };
    /// ```
    #[clippy::version = "1.42.0"]
    pub FILETYPE_IS_FILE,
    restriction,
    "`FileType::is_file` is not recommended to test for readable file type"
}

declare_clippy_lint! {
    /// ### What it does
    /// Checks for usage of `_.as_ref().map(Deref::deref)` or its aliases (such as String::as_str).
    ///
    /// ### Why is this bad?
    /// Readability, this can be written more concisely as
    /// `_.as_deref()`.
    ///
    /// ### Example
    /// ```no_run
    /// # let opt = Some("".to_string());
    /// opt.as_ref().map(String::as_str)
    /// # ;
    /// ```
    /// Can be written as
    /// ```no_run
    /// # let opt = Some("".to_string());
    /// opt.as_deref()
    /// # ;
    /// ```
    #[clippy::version = "1.42.0"]
    pub OPTION_AS_REF_DEREF,
    complexity,
    "using `as_ref().map(Deref::deref)`, which is more succinctly expressed as `as_deref()`"
}

declare_clippy_lint! {
    /// ### What it does
    /// Checks for usage of `iter().next()` on a Slice or an Array
    ///
    /// ### Why is this bad?
    /// These can be shortened into `.get()`
    ///
    /// ### Example
    /// ```no_run
    /// # let a = [1, 2, 3];
    /// # let b = vec![1, 2, 3];
    /// a[2..].iter().next();
    /// b.iter().next();
    /// ```
    /// should be written as:
    /// ```no_run
    /// # let a = [1, 2, 3];
    /// # let b = vec![1, 2, 3];
    /// a.get(2);
    /// b.get(0);
    /// ```
    #[clippy::version = "1.46.0"]
    pub ITER_NEXT_SLICE,
    style,
    "using `.iter().next()` on a sliced array, which can be shortened to just `.get()`"
}

declare_clippy_lint! {
    /// ### What it does
    /// Warns when using `push_str`/`insert_str` with a single-character string literal
    /// where `push`/`insert` with a `char` would work fine.
    ///
    /// ### Why is this bad?
    /// It's less clear that we are pushing a single character.
    ///
    /// ### Example
    /// ```no_run
    /// # let mut string = String::new();
    /// string.insert_str(0, "R");
    /// string.push_str("R");
    /// ```
    ///
    /// Use instead:
    /// ```no_run
    /// # let mut string = String::new();
    /// string.insert(0, 'R');
    /// string.push('R');
    /// ```
    #[clippy::version = "1.49.0"]
    pub SINGLE_CHAR_ADD_STR,
    style,
    "`push_str()` or `insert_str()` used with a single-character string literal as parameter"
}

declare_clippy_lint! {
    /// ### What it does
    /// As the counterpart to `or_fun_call`, this lint looks for unnecessary
    /// lazily evaluated closures on `Option` and `Result`.
    ///
    /// This lint suggests changing the following functions, when eager evaluation results in
    /// simpler code:
    ///  - `unwrap_or_else` to `unwrap_or`
    ///  - `and_then` to `and`
    ///  - `or_else` to `or`
    ///  - `get_or_insert_with` to `get_or_insert`
    ///  - `ok_or_else` to `ok_or`
    ///  - `then` to `then_some` (for msrv >= 1.62.0)
    ///
    /// ### Why is this bad?
    /// Using eager evaluation is shorter and simpler in some cases.
    ///
    /// ### Known problems
    /// It is possible, but not recommended for `Deref` and `Index` to have
    /// side effects. Eagerly evaluating them can change the semantics of the program.
    ///
    /// ### Example
    /// ```no_run
    /// // example code where clippy issues a warning
    /// let opt: Option<u32> = None;
    ///
    /// opt.unwrap_or_else(|| 42);
    /// ```
    /// Use instead:
    /// ```no_run
    /// let opt: Option<u32> = None;
    ///
    /// opt.unwrap_or(42);
    /// ```
    #[clippy::version = "1.48.0"]
    pub UNNECESSARY_LAZY_EVALUATIONS,
    style,
    "using unnecessary lazy evaluation, which can be replaced with simpler eager evaluation"
}

declare_clippy_lint! {
    /// ### What it does
    /// Checks for usage of `_.map(_).collect::<Result<(), _>()`.
    ///
    /// ### Why is this bad?
    /// Using `try_for_each` instead is more readable and idiomatic.
    ///
    /// ### Example
    /// ```no_run
    /// (0..3).map(|t| Err(t)).collect::<Result<(), _>>();
    /// ```
    /// Use instead:
    /// ```no_run
    /// (0..3).try_for_each(|t| Err(t));
    /// ```
    #[clippy::version = "1.49.0"]
    pub MAP_COLLECT_RESULT_UNIT,
    style,
    "using `.map(_).collect::<Result<(),_>()`, which can be replaced with `try_for_each`"
}

declare_clippy_lint! {
    /// ### What it does
    /// Checks for `from_iter()` function calls on types that implement the `FromIterator`
    /// trait.
    ///
    /// ### Why is this bad?
    /// It is recommended style to use collect. See
    /// [FromIterator documentation](https://doc.rust-lang.org/std/iter/trait.FromIterator.html)
    ///
    /// ### Example
    /// ```no_run
    /// let five_fives = std::iter::repeat(5).take(5);
    ///
    /// let v = Vec::from_iter(five_fives);
    ///
    /// assert_eq!(v, vec![5, 5, 5, 5, 5]);
    /// ```
    /// Use instead:
    /// ```no_run
    /// let five_fives = std::iter::repeat(5).take(5);
    ///
    /// let v: Vec<i32> = five_fives.collect();
    ///
    /// assert_eq!(v, vec![5, 5, 5, 5, 5]);
    /// ```
    #[clippy::version = "1.49.0"]
    pub FROM_ITER_INSTEAD_OF_COLLECT,
    pedantic,
    "use `.collect()` instead of `::from_iter()`"
}

declare_clippy_lint! {
    /// ### What it does
    /// Checks for usage of `inspect().for_each()`.
    ///
    /// ### Why is this bad?
    /// It is the same as performing the computation
    /// inside `inspect` at the beginning of the closure in `for_each`.
    ///
    /// ### Example
    /// ```no_run
    /// [1,2,3,4,5].iter()
    /// .inspect(|&x| println!("inspect the number: {}", x))
    /// .for_each(|&x| {
    ///     assert!(x >= 0);
    /// });
    /// ```
    /// Can be written as
    /// ```no_run
    /// [1,2,3,4,5].iter()
    /// .for_each(|&x| {
    ///     println!("inspect the number: {}", x);
    ///     assert!(x >= 0);
    /// });
    /// ```
    #[clippy::version = "1.51.0"]
    pub INSPECT_FOR_EACH,
    complexity,
    "using `.inspect().for_each()`, which can be replaced with `.for_each()`"
}

declare_clippy_lint! {
    /// ### What it does
    /// Checks for usage of `filter_map(|x| x)`.
    ///
    /// ### Why is this bad?
    /// Readability, this can be written more concisely by using `flatten`.
    ///
    /// ### Example
    /// ```no_run
    /// # let iter = vec![Some(1)].into_iter();
    /// iter.filter_map(|x| x);
    /// ```
    /// Use instead:
    /// ```no_run
    /// # let iter = vec![Some(1)].into_iter();
    /// iter.flatten();
    /// ```
    #[clippy::version = "1.52.0"]
    pub FILTER_MAP_IDENTITY,
    complexity,
    "call to `filter_map` where `flatten` is sufficient"
}

declare_clippy_lint! {
    /// ### What it does
    /// Checks for instances of `map(f)` where `f` is the identity function.
    ///
    /// ### Why is this bad?
    /// It can be written more concisely without the call to `map`.
    ///
    /// ### Example
    /// ```no_run
    /// let x = [1, 2, 3];
    /// let y: Vec<_> = x.iter().map(|x| x).map(|x| 2*x).collect();
    /// ```
    /// Use instead:
    /// ```no_run
    /// let x = [1, 2, 3];
    /// let y: Vec<_> = x.iter().map(|x| 2*x).collect();
    /// ```
    #[clippy::version = "1.47.0"]
    pub MAP_IDENTITY,
    complexity,
    "using iterator.map(|x| x)"
}

declare_clippy_lint! {
    /// ### What it does
    /// Checks for the use of `.bytes().nth()`.
    ///
    /// ### Why is this bad?
    /// `.as_bytes().get()` is more efficient and more
    /// readable.
    ///
    /// ### Example
    /// ```no_run
    /// # #[allow(unused)]
    /// "Hello".bytes().nth(3);
    /// ```
    ///
    /// Use instead:
    /// ```no_run
    /// # #[allow(unused)]
    /// "Hello".as_bytes().get(3);
    /// ```
    #[clippy::version = "1.52.0"]
    pub BYTES_NTH,
    style,
    "replace `.bytes().nth()` with `.as_bytes().get()`"
}

declare_clippy_lint! {
    /// ### What it does
    /// Checks for the usage of `_.to_owned()`, `vec.to_vec()`, or similar when calling `_.clone()` would be clearer.
    ///
    /// ### Why is this bad?
    /// These methods do the same thing as `_.clone()` but may be confusing as
    /// to why we are calling `to_vec` on something that is already a `Vec` or calling `to_owned` on something that is already owned.
    ///
    /// ### Example
    /// ```no_run
    /// let a = vec![1, 2, 3];
    /// let b = a.to_vec();
    /// let c = a.to_owned();
    /// ```
    /// Use instead:
    /// ```no_run
    /// let a = vec![1, 2, 3];
    /// let b = a.clone();
    /// let c = a.clone();
    /// ```
    #[clippy::version = "1.52.0"]
    pub IMPLICIT_CLONE,
    pedantic,
    "implicitly cloning a value by invoking a function on its dereferenced type"
}

declare_clippy_lint! {
    /// ### What it does
    /// Checks for the use of `.iter().count()`.
    ///
    /// ### Why is this bad?
    /// `.len()` is more efficient and more
    /// readable.
    ///
    /// ### Example
    /// ```no_run
    /// # #![allow(unused)]
    /// let some_vec = vec![0, 1, 2, 3];
    ///
    /// some_vec.iter().count();
    /// &some_vec[..].iter().count();
    /// ```
    ///
    /// Use instead:
    /// ```no_run
    /// let some_vec = vec![0, 1, 2, 3];
    ///
    /// some_vec.len();
    /// &some_vec[..].len();
    /// ```
    #[clippy::version = "1.52.0"]
    pub ITER_COUNT,
    complexity,
    "replace `.iter().count()` with `.len()`"
}

declare_clippy_lint! {
    /// ### What it does
    /// Checks for the usage of `_.to_owned()`, on a `Cow<'_, _>`.
    ///
    /// ### Why is this bad?
    /// Calling `to_owned()` on a `Cow` creates a clone of the `Cow`
    /// itself, without taking ownership of the `Cow` contents (i.e.
    /// it's equivalent to calling `Cow::clone`).
    /// The similarly named `into_owned` method, on the other hand,
    /// clones the `Cow` contents, effectively turning any `Cow::Borrowed`
    /// into a `Cow::Owned`.
    ///
    /// Given the potential ambiguity, consider replacing `to_owned`
    /// with `clone` for better readability or, if getting a `Cow::Owned`
    /// was the original intent, using `into_owned` instead.
    ///
    /// ### Example
    /// ```no_run
    /// # use std::borrow::Cow;
    /// let s = "Hello world!";
    /// let cow = Cow::Borrowed(s);
    ///
    /// let data = cow.to_owned();
    /// assert!(matches!(data, Cow::Borrowed(_)))
    /// ```
    /// Use instead:
    /// ```no_run
    /// # use std::borrow::Cow;
    /// let s = "Hello world!";
    /// let cow = Cow::Borrowed(s);
    ///
    /// let data = cow.clone();
    /// assert!(matches!(data, Cow::Borrowed(_)))
    /// ```
    /// or
    /// ```no_run
    /// # use std::borrow::Cow;
    /// let s = "Hello world!";
    /// let cow = Cow::Borrowed(s);
    ///
    /// let _data: String = cow.into_owned();
    /// ```
    #[clippy::version = "1.65.0"]
    pub SUSPICIOUS_TO_OWNED,
    suspicious,
    "calls to `to_owned` on a `Cow<'_, _>` might not do what they are expected"
}

declare_clippy_lint! {
    /// ### What it does
    /// Checks for calls to [`splitn`]
    /// (https://doc.rust-lang.org/std/primitive.str.html#method.splitn) and
    /// related functions with either zero or one splits.
    ///
    /// ### Why is this bad?
    /// These calls don't actually split the value and are
    /// likely to be intended as a different number.
    ///
    /// ### Example
    /// ```no_run
    /// # let s = "";
    /// for x in s.splitn(1, ":") {
    ///     // ..
    /// }
    /// ```
    ///
    /// Use instead:
    /// ```no_run
    /// # let s = "";
    /// for x in s.splitn(2, ":") {
    ///     // ..
    /// }
    /// ```
    #[clippy::version = "1.54.0"]
    pub SUSPICIOUS_SPLITN,
    correctness,
    "checks for `.splitn(0, ..)` and `.splitn(1, ..)`"
}

declare_clippy_lint! {
    /// ### What it does
    /// Checks for manual implementations of `str::repeat`
    ///
    /// ### Why is this bad?
    /// These are both harder to read, as well as less performant.
    ///
    /// ### Example
    /// ```no_run
    /// let x: String = std::iter::repeat('x').take(10).collect();
    /// ```
    ///
    /// Use instead:
    /// ```no_run
    /// let x: String = "x".repeat(10);
    /// ```
    #[clippy::version = "1.54.0"]
    pub MANUAL_STR_REPEAT,
    perf,
    "manual implementation of `str::repeat`"
}

declare_clippy_lint! {
    /// ### What it does
    /// Checks for usage of `str::splitn(2, _)`
    ///
    /// ### Why is this bad?
    /// `split_once` is both clearer in intent and slightly more efficient.
    ///
    /// ### Example
    /// ```rust,ignore
    /// let s = "key=value=add";
    /// let (key, value) = s.splitn(2, '=').next_tuple()?;
    /// let value = s.splitn(2, '=').nth(1)?;
    ///
    /// let mut parts = s.splitn(2, '=');
    /// let key = parts.next()?;
    /// let value = parts.next()?;
    /// ```
    ///
    /// Use instead:
    /// ```rust,ignore
    /// let s = "key=value=add";
    /// let (key, value) = s.split_once('=')?;
    /// let value = s.split_once('=')?.1;
    ///
    /// let (key, value) = s.split_once('=')?;
    /// ```
    ///
    /// ### Limitations
    /// The multiple statement variant currently only detects `iter.next()?`/`iter.next().unwrap()`
    /// in two separate `let` statements that immediately follow the `splitn()`
    #[clippy::version = "1.57.0"]
    pub MANUAL_SPLIT_ONCE,
    complexity,
    "replace `.splitn(2, pat)` with `.split_once(pat)`"
}

declare_clippy_lint! {
    /// ### What it does
    /// Checks for usage of `str::splitn` (or `str::rsplitn`) where using `str::split` would be the same.
    /// ### Why is this bad?
    /// The function `split` is simpler and there is no performance difference in these cases, considering
    /// that both functions return a lazy iterator.
    /// ### Example
    /// ```no_run
    /// let str = "key=value=add";
    /// let _ = str.splitn(3, '=').next().unwrap();
    /// ```
    ///
    /// Use instead:
    /// ```no_run
    /// let str = "key=value=add";
    /// let _ = str.split('=').next().unwrap();
    /// ```
    #[clippy::version = "1.59.0"]
    pub NEEDLESS_SPLITN,
    complexity,
    "usages of `str::splitn` that can be replaced with `str::split`"
}

declare_clippy_lint! {
    /// ### What it does
    /// Checks for unnecessary calls to [`ToOwned::to_owned`](https://doc.rust-lang.org/std/borrow/trait.ToOwned.html#tymethod.to_owned)
    /// and other `to_owned`-like functions.
    ///
    /// ### Why is this bad?
    /// The unnecessary calls result in useless allocations.
    ///
    /// ### Known problems
    /// `unnecessary_to_owned` can falsely trigger if `IntoIterator::into_iter` is applied to an
    /// owned copy of a resource and the resource is later used mutably. See
    /// [#8148](https://github.com/rust-lang/rust-clippy/issues/8148).
    ///
    /// ### Example
    /// ```no_run
    /// let path = std::path::Path::new("x");
    /// foo(&path.to_string_lossy().to_string());
    /// fn foo(s: &str) {}
    /// ```
    /// Use instead:
    /// ```no_run
    /// let path = std::path::Path::new("x");
    /// foo(&path.to_string_lossy());
    /// fn foo(s: &str) {}
    /// ```
    #[clippy::version = "1.59.0"]
    pub UNNECESSARY_TO_OWNED,
    perf,
    "unnecessary calls to `to_owned`-like functions"
}

declare_clippy_lint! {
    /// ### What it does
    /// Checks for usage of `.collect::<Vec<String>>().join("")` on iterators.
    ///
    /// ### Why is this bad?
    /// `.collect::<String>()` is more concise and might be more performant
    ///
    /// ### Example
    /// ```no_run
    /// let vector = vec!["hello",  "world"];
    /// let output = vector.iter().map(|item| item.to_uppercase()).collect::<Vec<String>>().join("");
    /// println!("{}", output);
    /// ```
    /// The correct use would be:
    /// ```no_run
    /// let vector = vec!["hello",  "world"];
    /// let output = vector.iter().map(|item| item.to_uppercase()).collect::<String>();
    /// println!("{}", output);
    /// ```
    /// ### Known problems
    /// While `.collect::<String>()` is sometimes more performant, there are cases where
    /// using `.collect::<String>()` over `.collect::<Vec<String>>().join("")`
    /// will prevent loop unrolling and will result in a negative performance impact.
    ///
    /// Additionally, differences have been observed between aarch64 and x86_64 assembly output,
    /// with aarch64 tending to producing faster assembly in more cases when using `.collect::<String>()`
    #[clippy::version = "1.61.0"]
    pub UNNECESSARY_JOIN,
    pedantic,
    "using `.collect::<Vec<String>>().join(\"\")` on an iterator"
}

declare_clippy_lint! {
    /// ### What it does
    /// Checks for no-op uses of `Option::{as_deref, as_deref_mut}`,
    /// for example, `Option<&T>::as_deref()` returns the same type.
    ///
    /// ### Why is this bad?
    /// Redundant code and improving readability.
    ///
    /// ### Example
    /// ```no_run
    /// let a = Some(&1);
    /// let b = a.as_deref(); // goes from Option<&i32> to Option<&i32>
    /// ```
    ///
    /// Use instead:
    /// ```no_run
    /// let a = Some(&1);
    /// let b = a;
    /// ```
    #[clippy::version = "1.57.0"]
    pub NEEDLESS_OPTION_AS_DEREF,
    complexity,
    "no-op use of `deref` or `deref_mut` method to `Option`."
}

declare_clippy_lint! {
    /// ### What it does
    /// Finds usages of [`char::is_digit`](https://doc.rust-lang.org/stable/std/primitive.char.html#method.is_digit) that
    /// can be replaced with [`is_ascii_digit`](https://doc.rust-lang.org/stable/std/primitive.char.html#method.is_ascii_digit) or
    /// [`is_ascii_hexdigit`](https://doc.rust-lang.org/stable/std/primitive.char.html#method.is_ascii_hexdigit).
    ///
    /// ### Why is this bad?
    /// `is_digit(..)` is slower and requires specifying the radix.
    ///
    /// ### Example
    /// ```no_run
    /// let c: char = '6';
    /// c.is_digit(10);
    /// c.is_digit(16);
    /// ```
    /// Use instead:
    /// ```no_run
    /// let c: char = '6';
    /// c.is_ascii_digit();
    /// c.is_ascii_hexdigit();
    /// ```
    #[clippy::version = "1.62.0"]
    pub IS_DIGIT_ASCII_RADIX,
    style,
    "use of `char::is_digit(..)` with literal radix of 10 or 16"
}

declare_clippy_lint! {
    /// ### What it does
    /// Checks for calling `take` function after `as_ref`.
    ///
    /// ### Why is this bad?
    /// Redundant code. `take` writes `None` to its argument.
    /// In this case the modification is useless as it's a temporary that cannot be read from afterwards.
    ///
    /// ### Example
    /// ```no_run
    /// let x = Some(3);
    /// x.as_ref().take();
    /// ```
    /// Use instead:
    /// ```no_run
    /// let x = Some(3);
    /// x.as_ref();
    /// ```
    #[clippy::version = "1.62.0"]
    pub NEEDLESS_OPTION_TAKE,
    complexity,
    "using `.as_ref().take()` on a temporary value"
}

declare_clippy_lint! {
    /// ### What it does
    /// Checks for `replace` statements which have no effect.
    ///
    /// ### Why is this bad?
    /// It's either a mistake or confusing.
    ///
    /// ### Example
    /// ```no_run
    /// "1234".replace("12", "12");
    /// "1234".replacen("12", "12", 1);
    /// ```
    #[clippy::version = "1.63.0"]
    pub NO_EFFECT_REPLACE,
    suspicious,
    "replace with no effect"
}

declare_clippy_lint! {
    /// ### What it does
    /// Checks for usage of `.then_some(..).unwrap_or(..)`
    ///
    /// ### Why is this bad?
    /// This can be written more clearly with `if .. else ..`
    ///
    /// ### Limitations
    /// This lint currently only looks for usages of
    /// `.then_some(..).unwrap_or(..)`, but will be expanded
    /// to account for similar patterns.
    ///
    /// ### Example
    /// ```no_run
    /// let x = true;
    /// x.then_some("a").unwrap_or("b");
    /// ```
    /// Use instead:
    /// ```no_run
    /// let x = true;
    /// if x { "a" } else { "b" };
    /// ```
    #[clippy::version = "1.64.0"]
    pub OBFUSCATED_IF_ELSE,
    style,
    "use of `.then_some(..).unwrap_or(..)` can be written \
    more clearly with `if .. else ..`"
}

declare_clippy_lint! {
    /// ### What it does
    ///
    /// Checks for calls to `iter`, `iter_mut` or `into_iter` on collections containing a single item
    ///
    /// ### Why is this bad?
    ///
    /// It is simpler to use the once function from the standard library:
    ///
    /// ### Example
    ///
    /// ```no_run
    /// let a = [123].iter();
    /// let b = Some(123).into_iter();
    /// ```
    /// Use instead:
    /// ```no_run
    /// use std::iter;
    /// let a = iter::once(&123);
    /// let b = iter::once(123);
    /// ```
    ///
    /// ### Known problems
    ///
    /// The type of the resulting iterator might become incompatible with its usage
    #[clippy::version = "1.65.0"]
    pub ITER_ON_SINGLE_ITEMS,
    nursery,
    "Iterator for array of length 1"
}

declare_clippy_lint! {
    /// ### What it does
    ///
    /// Checks for calls to `iter`, `iter_mut` or `into_iter` on empty collections
    ///
    /// ### Why is this bad?
    ///
    /// It is simpler to use the empty function from the standard library:
    ///
    /// ### Example
    ///
    /// ```no_run
    /// use std::{slice, option};
    /// let a: slice::Iter<i32> = [].iter();
    /// let f: option::IntoIter<i32> = None.into_iter();
    /// ```
    /// Use instead:
    /// ```no_run
    /// use std::iter;
    /// let a: iter::Empty<i32> = iter::empty();
    /// let b: iter::Empty<i32> = iter::empty();
    /// ```
    ///
    /// ### Known problems
    ///
    /// The type of the resulting iterator might become incompatible with its usage
    #[clippy::version = "1.65.0"]
    pub ITER_ON_EMPTY_COLLECTIONS,
    nursery,
    "Iterator for empty array"
}

declare_clippy_lint! {
    /// ### What it does
    /// Checks for naive byte counts
    ///
    /// ### Why is this bad?
    /// The [`bytecount`](https://crates.io/crates/bytecount)
    /// crate has methods to count your bytes faster, especially for large slices.
    ///
    /// ### Known problems
    /// If you have predominantly small slices, the
    /// `bytecount::count(..)` method may actually be slower. However, if you can
    /// ensure that less than 2³²-1 matches arise, the `naive_count_32(..)` can be
    /// faster in those cases.
    ///
    /// ### Example
    /// ```no_run
    /// # let vec = vec![1_u8];
    /// let count = vec.iter().filter(|x| **x == 0u8).count();
    /// ```
    ///
    /// Use instead:
    /// ```rust,ignore
    /// # let vec = vec![1_u8];
    /// let count = bytecount::count(&vec, 0u8);
    /// ```
    #[clippy::version = "pre 1.29.0"]
    pub NAIVE_BYTECOUNT,
    pedantic,
    "use of naive `<slice>.filter(|&x| x == y).count()` to count byte values"
}

declare_clippy_lint! {
    /// ### What it does
    /// It checks for `str::bytes().count()` and suggests replacing it with
    /// `str::len()`.
    ///
    /// ### Why is this bad?
    /// `str::bytes().count()` is longer and may not be as performant as using
    /// `str::len()`.
    ///
    /// ### Example
    /// ```no_run
    /// "hello".bytes().count();
    /// String::from("hello").bytes().count();
    /// ```
    /// Use instead:
    /// ```no_run
    /// "hello".len();
    /// String::from("hello").len();
    /// ```
    #[clippy::version = "1.62.0"]
    pub BYTES_COUNT_TO_LEN,
    complexity,
    "Using `bytes().count()` when `len()` performs the same functionality"
}

declare_clippy_lint! {
    /// ### What it does
    /// Checks for calls to `ends_with` with possible file extensions
    /// and suggests to use a case-insensitive approach instead.
    ///
    /// ### Why is this bad?
    /// `ends_with` is case-sensitive and may not detect files with a valid extension.
    ///
    /// ### Example
    /// ```no_run
    /// fn is_rust_file(filename: &str) -> bool {
    ///     filename.ends_with(".rs")
    /// }
    /// ```
    /// Use instead:
    /// ```no_run
    /// fn is_rust_file(filename: &str) -> bool {
    ///     let filename = std::path::Path::new(filename);
    ///     filename.extension()
    ///         .map_or(false, |ext| ext.eq_ignore_ascii_case("rs"))
    /// }
    /// ```
    #[clippy::version = "1.51.0"]
    pub CASE_SENSITIVE_FILE_EXTENSION_COMPARISONS,
    pedantic,
    "Checks for calls to ends_with with case-sensitive file extensions"
}

declare_clippy_lint! {
    /// ### What it does
    /// Checks for usage of `x.get(0)` instead of
    /// `x.first()` or `x.front()`.
    ///
    /// ### Why is this bad?
    /// Using `x.first()` for `Vec`s and slices or `x.front()`
    /// for `VecDeque`s is easier to read and has the same result.
    ///
    /// ### Example
    /// ```no_run
    /// let x = vec![2, 3, 5];
    /// let first_element = x.get(0);
    /// ```
    ///
    /// Use instead:
    /// ```no_run
    /// let x = vec![2, 3, 5];
    /// let first_element = x.first();
    /// ```
    #[clippy::version = "1.63.0"]
    pub GET_FIRST,
    style,
    "Using `x.get(0)` when `x.first()` or `x.front()` is simpler"
}

declare_clippy_lint! {
    /// ### What it does
    ///
    /// Finds patterns that reimplement `Option::ok_or`.
    ///
    /// ### Why is this bad?
    ///
    /// Concise code helps focusing on behavior instead of boilerplate.
    ///
    /// ### Examples
    /// ```no_run
    /// let foo: Option<i32> = None;
    /// foo.map_or(Err("error"), |v| Ok(v));
    /// ```
    ///
    /// Use instead:
    /// ```no_run
    /// let foo: Option<i32> = None;
    /// foo.ok_or("error");
    /// ```
    #[clippy::version = "1.49.0"]
    pub MANUAL_OK_OR,
    pedantic,
    "finds patterns that can be encoded more concisely with `Option::ok_or`"
}

declare_clippy_lint! {
    /// ### What it does
    /// Checks for usage of `map(|x| x.clone())` or
    /// dereferencing closures for `Copy` types, on `Iterator` or `Option`,
    /// and suggests `cloned()` or `copied()` instead
    ///
    /// ### Why is this bad?
    /// Readability, this can be written more concisely
    ///
    /// ### Example
    /// ```no_run
    /// let x = vec![42, 43];
    /// let y = x.iter();
    /// let z = y.map(|i| *i);
    /// ```
    ///
    /// The correct use would be:
    ///
    /// ```no_run
    /// let x = vec![42, 43];
    /// let y = x.iter();
    /// let z = y.cloned();
    /// ```
    #[clippy::version = "pre 1.29.0"]
    pub MAP_CLONE,
    style,
    "using `iterator.map(|x| x.clone())`, or dereferencing closures for `Copy` types"
}

declare_clippy_lint! {
    /// ### What it does
    /// Checks for instances of `map_err(|_| Some::Enum)`
    ///
    /// ### Why restrict this?
    /// This `map_err` throws away the original error rather than allowing the enum to
    /// contain and report the cause of the error.
    ///
    /// ### Example
    /// Before:
    /// ```no_run
    /// use std::fmt;
    ///
    /// #[derive(Debug)]
    /// enum Error {
    ///     Indivisible,
    ///     Remainder(u8),
    /// }
    ///
    /// impl fmt::Display for Error {
    ///     fn fmt(&self, f: &mut fmt::Formatter<'_>) -> fmt::Result {
    ///         match self {
    ///             Error::Indivisible => write!(f, "could not divide input by three"),
    ///             Error::Remainder(remainder) => write!(
    ///                 f,
    ///                 "input is not divisible by three, remainder = {}",
    ///                 remainder
    ///             ),
    ///         }
    ///     }
    /// }
    ///
    /// impl std::error::Error for Error {}
    ///
    /// fn divisible_by_3(input: &str) -> Result<(), Error> {
    ///     input
    ///         .parse::<i32>()
    ///         .map_err(|_| Error::Indivisible)
    ///         .map(|v| v % 3)
    ///         .and_then(|remainder| {
    ///             if remainder == 0 {
    ///                 Ok(())
    ///             } else {
    ///                 Err(Error::Remainder(remainder as u8))
    ///             }
    ///         })
    /// }
    ///  ```
    ///
    ///  After:
    ///  ```rust
    /// use std::{fmt, num::ParseIntError};
    ///
    /// #[derive(Debug)]
    /// enum Error {
    ///     Indivisible(ParseIntError),
    ///     Remainder(u8),
    /// }
    ///
    /// impl fmt::Display for Error {
    ///     fn fmt(&self, f: &mut fmt::Formatter<'_>) -> fmt::Result {
    ///         match self {
    ///             Error::Indivisible(_) => write!(f, "could not divide input by three"),
    ///             Error::Remainder(remainder) => write!(
    ///                 f,
    ///                 "input is not divisible by three, remainder = {}",
    ///                 remainder
    ///             ),
    ///         }
    ///     }
    /// }
    ///
    /// impl std::error::Error for Error {
    ///     fn source(&self) -> Option<&(dyn std::error::Error + 'static)> {
    ///         match self {
    ///             Error::Indivisible(source) => Some(source),
    ///             _ => None,
    ///         }
    ///     }
    /// }
    ///
    /// fn divisible_by_3(input: &str) -> Result<(), Error> {
    ///     input
    ///         .parse::<i32>()
    ///         .map_err(Error::Indivisible)
    ///         .map(|v| v % 3)
    ///         .and_then(|remainder| {
    ///             if remainder == 0 {
    ///                 Ok(())
    ///             } else {
    ///                 Err(Error::Remainder(remainder as u8))
    ///             }
    ///         })
    /// }
    /// ```
    #[clippy::version = "1.48.0"]
    pub MAP_ERR_IGNORE,
    restriction,
    "`map_err` should not ignore the original error"
}

declare_clippy_lint! {
    /// ### What it does
    /// Checks for `&mut Mutex::lock` calls
    ///
    /// ### Why is this bad?
    /// `Mutex::lock` is less efficient than
    /// calling `Mutex::get_mut`. In addition you also have a statically
    /// guarantee that the mutex isn't locked, instead of just a runtime
    /// guarantee.
    ///
    /// ### Example
    /// ```no_run
    /// use std::sync::{Arc, Mutex};
    ///
    /// let mut value_rc = Arc::new(Mutex::new(42_u8));
    /// let value_mutex = Arc::get_mut(&mut value_rc).unwrap();
    ///
    /// let mut value = value_mutex.lock().unwrap();
    /// *value += 1;
    /// ```
    /// Use instead:
    /// ```no_run
    /// use std::sync::{Arc, Mutex};
    ///
    /// let mut value_rc = Arc::new(Mutex::new(42_u8));
    /// let value_mutex = Arc::get_mut(&mut value_rc).unwrap();
    ///
    /// let value = value_mutex.get_mut().unwrap();
    /// *value += 1;
    /// ```
    #[clippy::version = "1.49.0"]
    pub MUT_MUTEX_LOCK,
    style,
    "`&mut Mutex::lock` does unnecessary locking"
}

declare_clippy_lint! {
    /// ### What it does
    /// Checks for duplicate open options as well as combinations
    /// that make no sense.
    ///
    /// ### Why is this bad?
    /// In the best case, the code will be harder to read than
    /// necessary. I don't know the worst case.
    ///
    /// ### Example
    /// ```no_run
    /// use std::fs::OpenOptions;
    ///
    /// OpenOptions::new().read(true).truncate(true);
    /// ```
    #[clippy::version = "pre 1.29.0"]
    pub NONSENSICAL_OPEN_OPTIONS,
    correctness,
    "nonsensical combination of options for opening a file"
}

declare_clippy_lint! {
    /// ### What it does
    /// Checks for the suspicious use of `OpenOptions::create()`
    /// without an explicit `OpenOptions::truncate()`.
    ///
    /// ### Why is this bad?
    /// `create()` alone will either create a new file or open an
    /// existing file. If the file already exists, it will be
    /// overwritten when written to, but the file will not be
    /// truncated by default.
    /// If less data is written to the file
    /// than it already contains, the remainder of the file will
    /// remain unchanged, and the end of the file will contain old
    /// data.
    /// In most cases, one should either use `create_new` to ensure
    /// the file is created from scratch, or ensure `truncate` is
    /// called so that the truncation behaviour is explicit. `truncate(true)`
    /// will ensure the file is entirely overwritten with new data, whereas
    /// `truncate(false)` will explicitly keep the default behavior.
    ///
    /// ### Example
    /// ```rust,no_run
    /// use std::fs::OpenOptions;
    ///
    /// OpenOptions::new().create(true);
    /// ```
    /// Use instead:
    /// ```rust,no_run
    /// use std::fs::OpenOptions;
    ///
    /// OpenOptions::new().create(true).truncate(true);
    /// ```
    #[clippy::version = "1.77.0"]
    pub SUSPICIOUS_OPEN_OPTIONS,
    suspicious,
    "suspicious combination of options for opening a file"
}

declare_clippy_lint! {
    /// ### What it does
    ///* Checks for [push](https://doc.rust-lang.org/std/path/struct.PathBuf.html#method.push)
    /// calls on `PathBuf` that can cause overwrites.
    ///
    /// ### Why is this bad?
    /// Calling `push` with a root path at the start can overwrite the
    /// previous defined path.
    ///
    /// ### Example
    /// ```no_run
    /// use std::path::PathBuf;
    ///
    /// let mut x = PathBuf::from("/foo");
    /// x.push("/bar");
    /// assert_eq!(x, PathBuf::from("/bar"));
    /// ```
    /// Could be written:
    ///
    /// ```no_run
    /// use std::path::PathBuf;
    ///
    /// let mut x = PathBuf::from("/foo");
    /// x.push("bar");
    /// assert_eq!(x, PathBuf::from("/foo/bar"));
    /// ```
    #[clippy::version = "1.36.0"]
    pub PATH_BUF_PUSH_OVERWRITE,
    nursery,
    "calling `push` with file system root on `PathBuf` can overwrite it"
}

declare_clippy_lint! {
    /// ### What it does
    /// Checks for zipping a collection with the range of
    /// `0.._.len()`.
    ///
    /// ### Why is this bad?
    /// The code is better expressed with `.enumerate()`.
    ///
    /// ### Example
    /// ```no_run
    /// # let x = vec![1];
    /// let _ = x.iter().zip(0..x.len());
    /// ```
    ///
    /// Use instead:
    /// ```no_run
    /// # let x = vec![1];
    /// let _ = x.iter().enumerate();
    /// ```
    #[clippy::version = "pre 1.29.0"]
    pub RANGE_ZIP_WITH_LEN,
    complexity,
    "zipping iterator with a range when `enumerate()` would do"
}

declare_clippy_lint! {
    /// ### What it does
    /// Checks for usage of `.repeat(1)` and suggest the following method for each types.
    /// - `.to_string()` for `str`
    /// - `.clone()` for `String`
    /// - `.to_vec()` for `slice`
    ///
    /// The lint will evaluate constant expressions and values as arguments of `.repeat(..)` and emit a message if
    /// they are equivalent to `1`. (Related discussion in [rust-clippy#7306](https://github.com/rust-lang/rust-clippy/issues/7306))
    ///
    /// ### Why is this bad?
    /// For example, `String.repeat(1)` is equivalent to `.clone()`. If cloning
    /// the string is the intention behind this, `clone()` should be used.
    ///
    /// ### Example
    /// ```no_run
    /// fn main() {
    ///     let x = String::from("hello world").repeat(1);
    /// }
    /// ```
    /// Use instead:
    /// ```no_run
    /// fn main() {
    ///     let x = String::from("hello world").clone();
    /// }
    /// ```
    #[clippy::version = "1.47.0"]
    pub REPEAT_ONCE,
    complexity,
    "using `.repeat(1)` instead of `String.clone()`, `str.to_string()` or `slice.to_vec()` "
}

declare_clippy_lint! {
    /// ### What it does
    /// When sorting primitive values (integers, bools, chars, as well
    /// as arrays, slices, and tuples of such items), it is typically better to
    /// use an unstable sort than a stable sort.
    ///
    /// ### Why is this bad?
    /// Typically, using a stable sort consumes more memory and cpu cycles.
    /// Because values which compare equal are identical, preserving their
    /// relative order (the guarantee that a stable sort provides) means
    /// nothing, while the extra costs still apply.
    ///
    /// ### Known problems
    ///
    /// As pointed out in
    /// [issue #8241](https://github.com/rust-lang/rust-clippy/issues/8241),
    /// a stable sort can instead be significantly faster for certain scenarios
    /// (eg. when a sorted vector is extended with new data and resorted).
    ///
    /// For more information and benchmarking results, please refer to the
    /// issue linked above.
    ///
    /// ### Example
    /// ```no_run
    /// let mut vec = vec![2, 1, 3];
    /// vec.sort();
    /// ```
    /// Use instead:
    /// ```no_run
    /// let mut vec = vec![2, 1, 3];
    /// vec.sort_unstable();
    /// ```
    #[clippy::version = "1.47.0"]
    pub STABLE_SORT_PRIMITIVE,
    pedantic,
    "use of sort() when sort_unstable() is equivalent"
}

declare_clippy_lint! {
    /// ### What it does
    /// Looks for calls to `.type_id()` on a `Box<dyn _>`.
    ///
    /// ### Why is this bad?
    /// This almost certainly does not do what the user expects and can lead to subtle bugs.
    /// Calling `.type_id()` on a `Box<dyn Trait>` returns a fixed `TypeId` of the `Box` itself,
    /// rather than returning the `TypeId` of the underlying type behind the trait object.
    ///
    /// For `Box<dyn Any>` specifically (and trait objects that have `Any` as its supertrait),
    /// this lint will provide a suggestion, which is to dereference the receiver explicitly
    /// to go from `Box<dyn Any>` to `dyn Any`.
    /// This makes sure that `.type_id()` resolves to a dynamic call on the trait object
    /// and not on the box.
    ///
    /// If the fixed `TypeId` of the `Box` is the intended behavior, it's better to be explicit about it
    /// and write `TypeId::of::<Box<dyn Trait>>()`:
    /// this makes it clear that a fixed `TypeId` is returned and not the `TypeId` of the implementor.
    ///
    /// ### Example
    /// ```rust,ignore
    /// use std::any::{Any, TypeId};
    ///
    /// let any_box: Box<dyn Any> = Box::new(42_i32);
    /// assert_eq!(any_box.type_id(), TypeId::of::<i32>()); // ⚠️ this fails!
    /// ```
    /// Use instead:
    /// ```no_run
    /// use std::any::{Any, TypeId};
    ///
    /// let any_box: Box<dyn Any> = Box::new(42_i32);
    /// assert_eq!((*any_box).type_id(), TypeId::of::<i32>());
    /// //          ^ dereference first, to call `type_id` on `dyn Any`
    /// ```
    #[clippy::version = "1.73.0"]
    pub TYPE_ID_ON_BOX,
    suspicious,
    "calling `.type_id()` on a boxed trait object"
}

declare_clippy_lint! {
    /// ### What it does
    /// Detects `().hash(_)`.
    ///
    /// ### Why is this bad?
    /// Hashing a unit value doesn't do anything as the implementation of `Hash` for `()` is a no-op.
    ///
    /// ### Example
    /// ```no_run
    /// # use std::hash::Hash;
    /// # use std::collections::hash_map::DefaultHasher;
    /// # enum Foo { Empty, WithValue(u8) }
    /// # use Foo::*;
    /// # let mut state = DefaultHasher::new();
    /// # let my_enum = Foo::Empty;
    /// match my_enum {
    /// 	Empty => ().hash(&mut state),
    /// 	WithValue(x) => x.hash(&mut state),
    /// }
    /// ```
    /// Use instead:
    /// ```no_run
    /// # use std::hash::Hash;
    /// # use std::collections::hash_map::DefaultHasher;
    /// # enum Foo { Empty, WithValue(u8) }
    /// # use Foo::*;
    /// # let mut state = DefaultHasher::new();
    /// # let my_enum = Foo::Empty;
    /// match my_enum {
    /// 	Empty => 0_u8.hash(&mut state),
    /// 	WithValue(x) => x.hash(&mut state),
    /// }
    /// ```
    #[clippy::version = "1.58.0"]
    pub UNIT_HASH,
    correctness,
    "hashing a unit value, which does nothing"
}

declare_clippy_lint! {
    /// ### What it does
    /// Checks for usage of `Vec::sort_by` passing in a closure
    /// which compares the two arguments, either directly or indirectly.
    ///
    /// ### Why is this bad?
    /// It is more clear to use `Vec::sort_by_key` (or `Vec::sort` if
    /// possible) than to use `Vec::sort_by` and a more complicated
    /// closure.
    ///
    /// ### Known problems
    /// If the suggested `Vec::sort_by_key` uses Reverse and it isn't already
    /// imported by a use statement, then it will need to be added manually.
    ///
    /// ### Example
    /// ```no_run
    /// # struct A;
    /// # impl A { fn foo(&self) {} }
    /// # let mut vec: Vec<A> = Vec::new();
    /// vec.sort_by(|a, b| a.foo().cmp(&b.foo()));
    /// ```
    /// Use instead:
    /// ```no_run
    /// # struct A;
    /// # impl A { fn foo(&self) {} }
    /// # let mut vec: Vec<A> = Vec::new();
    /// vec.sort_by_key(|a| a.foo());
    /// ```
    #[clippy::version = "1.46.0"]
    pub UNNECESSARY_SORT_BY,
    complexity,
    "Use of `Vec::sort_by` when `Vec::sort_by_key` or `Vec::sort` would be clearer"
}

declare_clippy_lint! {
    /// ### What it does
    /// Finds occurrences of `Vec::resize(0, an_int)`
    ///
    /// ### Why is this bad?
    /// This is probably an argument inversion mistake.
    ///
    /// ### Example
    /// ```no_run
    /// vec![1, 2, 3, 4, 5].resize(0, 5)
    /// ```
    ///
    /// Use instead:
    /// ```no_run
    /// vec![1, 2, 3, 4, 5].clear()
    /// ```
    #[clippy::version = "1.46.0"]
    pub VEC_RESIZE_TO_ZERO,
    correctness,
    "emptying a vector with `resize(0, an_int)` instead of `clear()` is probably an argument inversion mistake"
}

declare_clippy_lint! {
    /// ### What it does
    /// Checks for usage of File::read_to_end and File::read_to_string.
    ///
    /// ### Why restrict this?
    /// `fs::{read, read_to_string}` provide the same functionality when `buf` is empty with fewer imports and no intermediate values.
    /// See also: [fs::read docs](https://doc.rust-lang.org/std/fs/fn.read.html), [fs::read_to_string docs](https://doc.rust-lang.org/std/fs/fn.read_to_string.html)
    ///
    /// ### Example
    /// ```rust,no_run
    /// # use std::io::Read;
    /// # use std::fs::File;
    /// let mut f = File::open("foo.txt").unwrap();
    /// let mut bytes = Vec::new();
    /// f.read_to_end(&mut bytes).unwrap();
    /// ```
    /// Can be written more concisely as
    /// ```rust,no_run
    /// # use std::fs;
    /// let mut bytes = fs::read("foo.txt").unwrap();
    /// ```
    #[clippy::version = "1.44.0"]
    pub VERBOSE_FILE_READS,
    restriction,
    "use of `File::read_to_end` or `File::read_to_string`"
}

declare_clippy_lint! {
    /// ### What it does
    ///
    /// Checks for iterating a map (`HashMap` or `BTreeMap`) and
    /// ignoring either the keys or values.
    ///
    /// ### Why is this bad?
    ///
    /// Readability. There are `keys` and `values` methods that
    /// can be used to express that we only need the keys or the values.
    ///
    /// ### Example
    ///
    /// ```no_run
    /// # use std::collections::HashMap;
    /// let map: HashMap<u32, u32> = HashMap::new();
    /// let values = map.iter().map(|(_, value)| value).collect::<Vec<_>>();
    /// ```
    ///
    /// Use instead:
    /// ```no_run
    /// # use std::collections::HashMap;
    /// let map: HashMap<u32, u32> = HashMap::new();
    /// let values = map.values().collect::<Vec<_>>();
    /// ```
    #[clippy::version = "1.66.0"]
    pub ITER_KV_MAP,
    complexity,
    "iterating on map using `iter` when `keys` or `values` would do"
}

declare_clippy_lint! {
    /// ### What it does
    ///
    /// Checks if the `seek` method of the `Seek` trait is called with `SeekFrom::Current(0)`,
    /// and if it is, suggests using `stream_position` instead.
    ///
    /// ### Why is this bad?
    ///
    /// Readability. Use dedicated method.
    ///
    /// ### Example
    ///
    /// ```rust,no_run
    /// use std::fs::File;
    /// use std::io::{self, Write, Seek, SeekFrom};
    ///
    /// fn main() -> io::Result<()> {
    ///     let mut f = File::create("foo.txt")?;
    ///     f.write_all(b"Hello")?;
    ///     eprintln!("Written {} bytes", f.seek(SeekFrom::Current(0))?);
    ///
    ///     Ok(())
    /// }
    /// ```
    /// Use instead:
    /// ```rust,no_run
    /// use std::fs::File;
    /// use std::io::{self, Write, Seek, SeekFrom};
    ///
    /// fn main() -> io::Result<()> {
    ///     let mut f = File::create("foo.txt")?;
    ///     f.write_all(b"Hello")?;
    ///     eprintln!("Written {} bytes", f.stream_position()?);
    ///
    ///     Ok(())
    /// }
    /// ```
    #[clippy::version = "1.67.0"]
    pub SEEK_FROM_CURRENT,
    complexity,
    "use dedicated method for seek from current position"
}

declare_clippy_lint! {
    /// ### What it does
    ///
    /// Checks for jumps to the start of a stream that implements `Seek`
    /// and uses the `seek` method providing `Start` as parameter.
    ///
    /// ### Why is this bad?
    ///
    /// Readability. There is a specific method that was implemented for
    /// this exact scenario.
    ///
    /// ### Example
    /// ```no_run
    /// # use std::io;
    /// fn foo<T: io::Seek>(t: &mut T) {
    ///     t.seek(io::SeekFrom::Start(0));
    /// }
    /// ```
    /// Use instead:
    /// ```no_run
    /// # use std::io;
    /// fn foo<T: io::Seek>(t: &mut T) {
    ///     t.rewind();
    /// }
    /// ```
    #[clippy::version = "1.67.0"]
    pub SEEK_TO_START_INSTEAD_OF_REWIND,
    complexity,
    "jumping to the start of stream using `seek` method"
}

declare_clippy_lint! {
    /// ### What it does
    /// Checks for functions collecting an iterator when collect
    /// is not needed.
    ///
    /// ### Why is this bad?
    /// `collect` causes the allocation of a new data structure,
    /// when this allocation may not be needed.
    ///
    /// ### Example
    /// ```no_run
    /// # let iterator = vec![1].into_iter();
    /// let len = iterator.collect::<Vec<_>>().len();
    /// ```
    /// Use instead:
    /// ```no_run
    /// # let iterator = vec![1].into_iter();
    /// let len = iterator.count();
    /// ```
    #[clippy::version = "1.30.0"]
    pub NEEDLESS_COLLECT,
    nursery,
    "collecting an iterator when collect is not needed"
}

declare_clippy_lint! {
    /// ### What it does
    ///
    /// Checks for `Command::arg()` invocations that look like they
    /// should be multiple arguments instead, such as `arg("-t ext2")`.
    ///
    /// ### Why is this bad?
    ///
    /// `Command::arg()` does not split arguments by space. An argument like `arg("-t ext2")`
    /// will be passed as a single argument to the command,
    /// which is likely not what was intended.
    ///
    /// ### Example
    /// ```no_run
    /// std::process::Command::new("echo").arg("-n hello").spawn().unwrap();
    /// ```
    /// Use instead:
    /// ```no_run
    /// std::process::Command::new("echo").args(["-n", "hello"]).spawn().unwrap();
    /// ```
    #[clippy::version = "1.69.0"]
    pub SUSPICIOUS_COMMAND_ARG_SPACE,
    suspicious,
    "single command line argument that looks like it should be multiple arguments"
}

declare_clippy_lint! {
    /// ### What it does
    /// Checks for usage of `.drain(..)` for the sole purpose of clearing a container.
    ///
    /// ### Why is this bad?
    /// This creates an unnecessary iterator that is dropped immediately.
    ///
    /// Calling `.clear()` also makes the intent clearer.
    ///
    /// ### Example
    /// ```no_run
    /// let mut v = vec![1, 2, 3];
    /// v.drain(..);
    /// ```
    /// Use instead:
    /// ```no_run
    /// let mut v = vec![1, 2, 3];
    /// v.clear();
    /// ```
    #[clippy::version = "1.70.0"]
    pub CLEAR_WITH_DRAIN,
    nursery,
    "calling `drain` in order to `clear` a container"
}

declare_clippy_lint! {
    /// ### What it does
    /// Checks for `.rev().next()` on a `DoubleEndedIterator`
    ///
    /// ### Why is this bad?
    /// `.next_back()` is cleaner.
    ///
    /// ### Example
    /// ```no_run
    /// # let foo = [0; 10];
    /// foo.iter().rev().next();
    /// ```
    /// Use instead:
    /// ```no_run
    /// # let foo = [0; 10];
    /// foo.iter().next_back();
    /// ```
    #[clippy::version = "1.71.0"]
    pub MANUAL_NEXT_BACK,
    style,
    "manual reverse iteration of `DoubleEndedIterator`"
}

declare_clippy_lint! {
    /// ### What it does
    /// Checks for calls to `.drain()` that clear the collection, immediately followed by a call to `.collect()`.
    ///
    /// > "Collection" in this context refers to any type with a `drain` method:
    /// > `Vec`, `VecDeque`, `BinaryHeap`, `HashSet`,`HashMap`, `String`
    ///
    /// ### Why is this bad?
    /// Using `mem::take` is faster as it avoids the allocation.
    /// When using `mem::take`, the old collection is replaced with an empty one and ownership of
    /// the old collection is returned.
    ///
    /// ### Known issues
    /// `mem::take(&mut vec)` is almost equivalent to `vec.drain(..).collect()`, except that
    /// it also moves the **capacity**. The user might have explicitly written it this way
    /// to keep the capacity on the original `Vec`.
    ///
    /// ### Example
    /// ```no_run
    /// fn remove_all(v: &mut Vec<i32>) -> Vec<i32> {
    ///     v.drain(..).collect()
    /// }
    /// ```
    /// Use instead:
    /// ```no_run
    /// use std::mem;
    /// fn remove_all(v: &mut Vec<i32>) -> Vec<i32> {
    ///     mem::take(v)
    /// }
    /// ```
    #[clippy::version = "1.72.0"]
    pub DRAIN_COLLECT,
    perf,
    "calling `.drain(..).collect()` to move all elements into a new collection"
}

declare_clippy_lint! {
    /// ### What it does
    /// Checks for usage of `Iterator::fold` with a type that implements `Try`.
    ///
    /// ### Why is this bad?
    /// The code should use `try_fold` instead, which short-circuits on failure, thus opening the
    /// door for additional optimizations not possible with `fold` as rustc can guarantee the
    /// function is never called on `None`, `Err`, etc., alleviating otherwise necessary checks. It's
    /// also slightly more idiomatic.
    ///
    /// ### Known issues
    /// This lint doesn't take into account whether a function does something on the failure case,
    /// i.e., whether short-circuiting will affect behavior. Refactoring to `try_fold` is not
    /// desirable in those cases.
    ///
    /// ### Example
    /// ```no_run
    /// vec![1, 2, 3].iter().fold(Some(0i32), |sum, i| sum?.checked_add(*i));
    /// ```
    /// Use instead:
    /// ```no_run
    /// vec![1, 2, 3].iter().try_fold(0i32, |sum, i| sum.checked_add(*i));
    /// ```
    #[clippy::version = "1.72.0"]
    pub MANUAL_TRY_FOLD,
    perf,
    "checks for usage of `Iterator::fold` with a type that implements `Try`"
}

declare_clippy_lint! {
    /// ### What it does
    /// Looks for calls to [`Stdin::read_line`] to read a line from the standard input
    /// into a string, then later attempting to use that string for an operation that will never
    /// work for strings with a trailing newline character in it (e.g. parsing into a `i32`).
    ///
    /// ### Why is this bad?
    /// The operation will always fail at runtime no matter what the user enters, thus
    /// making it a useless operation.
    ///
    /// ### Example
    /// ```rust,ignore
    /// let mut input = String::new();
    /// std::io::stdin().read_line(&mut input).expect("Failed to read a line");
    /// let num: i32 = input.parse().expect("Not a number!");
    /// assert_eq!(num, 42); // we never even get here!
    /// ```
    /// Use instead:
    /// ```rust,ignore
    /// let mut input = String::new();
    /// std::io::stdin().read_line(&mut input).expect("Failed to read a line");
    /// let num: i32 = input.trim_end().parse().expect("Not a number!");
    /// //                  ^^^^^^^^^^^ remove the trailing newline
    /// assert_eq!(num, 42);
    /// ```
    #[clippy::version = "1.73.0"]
    pub READ_LINE_WITHOUT_TRIM,
    correctness,
    "calling `Stdin::read_line`, then trying to parse it without first trimming"
}

declare_clippy_lint! {
    /// ### What it does
    /// Checks for `<string_lit>.chars().any(|i| i == c)`.
    ///
    /// ### Why is this bad?
    /// It's significantly slower than using a pattern instead, like
    /// `matches!(c, '\\' | '.' | '+')`.
    ///
    /// Despite this being faster, this is not `perf` as this is pretty common, and is a rather nice
    /// way to check if a `char` is any in a set. In any case, this `restriction` lint is available
    /// for situations where that additional performance is absolutely necessary.
    ///
    /// ### Example
    /// ```no_run
    /// # let c = 'c';
    /// "\\.+*?()|[]{}^$#&-~".chars().any(|x| x == c);
    /// ```
    /// Use instead:
    /// ```no_run
    /// # let c = 'c';
    /// matches!(c, '\\' | '.' | '+' | '*' | '(' | ')' | '|' | '[' | ']' | '{' | '}' | '^' | '$' | '#' | '&' | '-' | '~');
    /// ```
    #[clippy::version = "1.73.0"]
    pub STRING_LIT_CHARS_ANY,
    restriction,
    "checks for `<string_lit>.chars().any(|i| i == c)`"
}

declare_clippy_lint! {
    /// ### What it does
    /// Checks for usage of `.map(|_| format!(..)).collect::<String>()`.
    ///
    /// ### Why is this bad?
    /// This allocates a new string for every element in the iterator.
    /// This can be done more efficiently by creating the `String` once and appending to it in `Iterator::fold`,
    /// using either the `write!` macro which supports exactly the same syntax as the `format!` macro,
    /// or concatenating with `+` in case the iterator yields `&str`/`String`.
    ///
    /// Note also that `write!`-ing into a `String` can never fail, despite the return type of `write!` being `std::fmt::Result`,
    /// so it can be safely ignored or unwrapped.
    ///
    /// ### Example
    /// ```no_run
    /// fn hex_encode(bytes: &[u8]) -> String {
    ///     bytes.iter().map(|b| format!("{b:02X}")).collect()
    /// }
    /// ```
    /// Use instead:
    /// ```no_run
    /// use std::fmt::Write;
    /// fn hex_encode(bytes: &[u8]) -> String {
    ///     bytes.iter().fold(String::new(), |mut output, b| {
    ///         let _ = write!(output, "{b:02X}");
    ///         output
    ///     })
    /// }
    /// ```
    #[clippy::version = "1.73.0"]
    pub FORMAT_COLLECT,
    perf,
    "`format!`ing every element in a collection, then collecting the strings into a new `String`"
}

declare_clippy_lint! {
    /// ### What it does
    /// Checks for usage of `.skip(0)` on iterators.
    ///
    /// ### Why is this bad?
    /// This was likely intended to be `.skip(1)` to skip the first element, as `.skip(0)` does
    /// nothing. If not, the call should be removed.
    ///
    /// ### Example
    /// ```no_run
    /// let v = vec![1, 2, 3];
    /// let x = v.iter().skip(0).collect::<Vec<_>>();
    /// let y = v.iter().collect::<Vec<_>>();
    /// assert_eq!(x, y);
    /// ```
    #[clippy::version = "1.73.0"]
    pub ITER_SKIP_ZERO,
    correctness,
    "disallows `.skip(0)`"
}

declare_clippy_lint! {
    /// ### What it does
    /// Checks for usage of `bool::then` in `Iterator::filter_map`.
    ///
    /// ### Why is this bad?
    /// This can be written with `filter` then `map` instead, which would reduce nesting and
    /// separates the filtering from the transformation phase. This comes with no cost to
    /// performance and is just cleaner.
    ///
    /// ### Limitations
    /// Does not lint `bool::then_some`, as it eagerly evaluates its arguments rather than lazily.
    /// This can create differing behavior, so better safe than sorry.
    ///
    /// ### Example
    /// ```no_run
    /// # fn really_expensive_fn(i: i32) -> i32 { i }
    /// # let v = vec![];
    /// _ = v.into_iter().filter_map(|i| (i % 2 == 0).then(|| really_expensive_fn(i)));
    /// ```
    /// Use instead:
    /// ```no_run
    /// # fn really_expensive_fn(i: i32) -> i32 { i }
    /// # let v = vec![];
    /// _ = v.into_iter().filter(|i| i % 2 == 0).map(|i| really_expensive_fn(i));
    /// ```
    #[clippy::version = "1.73.0"]
    pub FILTER_MAP_BOOL_THEN,
    style,
    "checks for usage of `bool::then` in `Iterator::filter_map`"
}

declare_clippy_lint! {
    /// ### What it does
    /// Looks for calls to `RwLock::write` where the lock is only used for reading.
    ///
    /// ### Why is this bad?
    /// The write portion of `RwLock` is exclusive, meaning that no other thread
    /// can access the lock while this writer is active.
    ///
    /// ### Example
    /// ```no_run
    /// use std::sync::RwLock;
    /// fn assert_is_zero(lock: &RwLock<i32>) {
    ///     let num = lock.write().unwrap();
    ///     assert_eq!(*num, 0);
    /// }
    /// ```
    ///
    /// Use instead:
    /// ```no_run
    /// use std::sync::RwLock;
    /// fn assert_is_zero(lock: &RwLock<i32>) {
    ///     let num = lock.read().unwrap();
    ///     assert_eq!(*num, 0);
    /// }
    /// ```
    #[clippy::version = "1.73.0"]
    pub READONLY_WRITE_LOCK,
    perf,
    "acquiring a write lock when a read lock would work"
}

declare_clippy_lint! {
    /// ### What it does
    /// Looks for iterator combinator calls such as `.take(x)` or `.skip(x)`
    /// where `x` is greater than the amount of items that an iterator will produce.
    ///
    /// ### Why is this bad?
    /// Taking or skipping more items than there are in an iterator either creates an iterator
    /// with all items from the original iterator or an iterator with no items at all.
    /// This is most likely not what the user intended to do.
    ///
    /// ### Example
    /// ```no_run
    /// for _ in [1, 2, 3].iter().take(4) {}
    /// ```
    /// Use instead:
    /// ```no_run
    /// for _ in [1, 2, 3].iter() {}
    /// ```
    #[clippy::version = "1.74.0"]
    pub ITER_OUT_OF_BOUNDS,
    suspicious,
    "calls to `.take()` or `.skip()` that are out of bounds"
}

declare_clippy_lint! {
    /// ### What it does
    /// Looks for calls to `Path::ends_with` calls where the argument looks like a file extension.
    ///
    /// By default, Clippy has a short list of known filenames that start with a dot
    /// but aren't necessarily file extensions (e.g. the `.git` folder), which are allowed by default.
    /// The `allowed-dotfiles` configuration can be used to allow additional
    /// file extensions that Clippy should not lint.
    ///
    /// ### Why is this bad?
    /// This doesn't actually compare file extensions. Rather, `ends_with` compares the given argument
    /// to the last **component** of the path and checks if it matches exactly.
    ///
    /// ### Known issues
    /// File extensions are often at most three characters long, so this only lints in those cases
    /// in an attempt to avoid false positives.
    /// Any extension names longer than that are assumed to likely be real path components and are
    /// therefore ignored.
    ///
    /// ### Example
    /// ```no_run
    /// # use std::path::Path;
    /// fn is_markdown(path: &Path) -> bool {
    ///     path.ends_with(".md")
    /// }
    /// ```
    /// Use instead:
    /// ```no_run
    /// # use std::path::Path;
    /// fn is_markdown(path: &Path) -> bool {
    ///     path.extension().is_some_and(|ext| ext == "md")
    /// }
    /// ```
    #[clippy::version = "1.74.0"]
    pub PATH_ENDS_WITH_EXT,
    suspicious,
    "attempting to compare file extensions using `Path::ends_with`"
}

declare_clippy_lint! {
    /// ### What it does
    /// Checks for usage of `as_str()` on a `String` chained with a method available on the `String` itself.
    ///
    /// ### Why is this bad?
    /// The `as_str()` conversion is pointless and can be removed for simplicity and cleanliness.
    ///
    /// ### Example
    /// ```no_run
    /// # #![allow(unused)]
    /// let owned_string = "This is a string".to_owned();
    /// owned_string.as_str().as_bytes()
    /// # ;
    /// ```
    ///
    /// Use instead:
    /// ```no_run
    /// # #![allow(unused)]
    /// let owned_string = "This is a string".to_owned();
    /// owned_string.as_bytes()
    /// # ;
    /// ```
    #[clippy::version = "1.74.0"]
    pub REDUNDANT_AS_STR,
    complexity,
    "`as_str` used to call a method on `str` that is also available on `String`"
}

declare_clippy_lint! {
    /// ### What it does
    /// Checks for usage of `waker.clone().wake()`
    ///
    /// ### Why is this bad?
    /// Cloning the waker is not necessary, `wake_by_ref()` enables the same operation
    /// without extra cloning/dropping.
    ///
    /// ### Example
    /// ```rust,ignore
    /// waker.clone().wake();
    /// ```
    /// Should be written
    /// ```rust,ignore
    /// waker.wake_by_ref();
    /// ```
    #[clippy::version = "1.75.0"]
    pub WAKER_CLONE_WAKE,
    perf,
    "cloning a `Waker` only to wake it"
}

declare_clippy_lint! {
    /// ### What it does
    /// Checks for calls to `TryInto::try_into` and `TryFrom::try_from` when their infallible counterparts
    /// could be used.
    ///
    /// ### Why is this bad?
    /// In those cases, the `TryInto` and `TryFrom` trait implementation is a blanket impl that forwards
    /// to `Into` or `From`, which always succeeds.
    /// The returned `Result<_, Infallible>` requires error handling to get the contained value
    /// even though the conversion can never fail.
    ///
    /// ### Example
    /// ```rust
    /// let _: Result<i64, _> = 1i32.try_into();
    /// let _: Result<i64, _> = <_>::try_from(1i32);
    /// ```
    /// Use `from`/`into` instead:
    /// ```rust
    /// let _: i64 = 1i32.into();
    /// let _: i64 = <_>::from(1i32);
    /// ```
    #[clippy::version = "1.75.0"]
    pub UNNECESSARY_FALLIBLE_CONVERSIONS,
    style,
    "calling the `try_from` and `try_into` trait methods when `From`/`Into` is implemented"
}

declare_clippy_lint! {
    /// ### What it does
    /// Checks for calls to `Path::join` that start with a path separator (`\\` or `/`).
    ///
    /// ### Why is this bad?
    /// If the argument to `Path::join` starts with a separator, it will overwrite
    /// the original path. If this is intentional, prefer using `Path::new` instead.
    ///
    /// Note the behavior is platform dependent. A leading `\\` will be accepted
    /// on unix systems as part of the file name
    ///
    /// See [`Path::join`](https://doc.rust-lang.org/std/path/struct.Path.html#method.join)
    ///
    /// ### Example
    /// ```rust
    /// # use std::path::{Path, PathBuf};
    /// let path = Path::new("/bin");
    /// let joined_path = path.join("/sh");
    /// assert_eq!(joined_path, PathBuf::from("/sh"));
    /// ```
    ///
    /// Use instead;
    /// ```rust
    /// # use std::path::{Path, PathBuf};
    /// let path = Path::new("/bin");
    ///
    /// // If this was unintentional, remove the leading separator
    /// let joined_path = path.join("sh");
    /// assert_eq!(joined_path, PathBuf::from("/bin/sh"));
    ///
    /// // If this was intentional, create a new path instead
    /// let new = Path::new("/sh");
    /// assert_eq!(new, PathBuf::from("/sh"));
    /// ```
    #[clippy::version = "1.76.0"]
    pub JOIN_ABSOLUTE_PATHS,
    suspicious,
    "calls to `Path::join` which will overwrite the original path"
}

declare_clippy_lint! {
    /// ### What it does
    /// Checks for usage of `_.map_or(Err(_), Ok)`.
    ///
    /// ### Why is this bad?
    /// Readability, this can be written more concisely as
    /// `_.ok_or(_)`.
    ///
    /// ### Example
    /// ```no_run
    /// # let opt = Some(1);
    /// opt.map_or(Err("error"), Ok);
    /// ```
    ///
    /// Use instead:
    /// ```no_run
    /// # let opt = Some(1);
    /// opt.ok_or("error");
    /// ```
    #[clippy::version = "1.76.0"]
    pub OPTION_MAP_OR_ERR_OK,
    style,
    "using `Option.map_or(Err(_), Ok)`, which is more succinctly expressed as `Option.ok_or(_)`"
}

declare_clippy_lint! {
    /// ### What it does
    /// Checks for iterators of `Result`s using `.filter(Result::is_ok).map(Result::unwrap)` that may
    /// be replaced with a `.flatten()` call.
    ///
    /// ### Why is this bad?
    /// `Result` implements `IntoIterator<Item = T>`. This means that `Result` can be flattened
    /// automatically without suspicious-looking `unwrap` calls.
    ///
    /// ### Example
    /// ```no_run
    /// let _ = std::iter::empty::<Result<i32, ()>>().filter(Result::is_ok).map(Result::unwrap);
    /// ```
    /// Use instead:
    /// ```no_run
    /// let _ = std::iter::empty::<Result<i32, ()>>().flatten();
    /// ```
    #[clippy::version = "1.77.0"]
    pub RESULT_FILTER_MAP,
    complexity,
    "filtering `Result` for `Ok` then force-unwrapping, which can be one type-safe operation"
}

declare_clippy_lint! {
    /// ### What it does
    /// Checks for usage of `.filter(Option::is_some)` that may be replaced with a `.flatten()` call.
    /// This lint will require additional changes to the follow-up calls as it affects the type.
    ///
    /// ### Why is this bad?
    /// This pattern is often followed by manual unwrapping of the `Option`. The simplification
    /// results in more readable and succinct code without the need for manual unwrapping.
    ///
    /// ### Example
    /// ```no_run
    /// // example code where clippy issues a warning
    /// vec![Some(1)].into_iter().filter(Option::is_some);
    ///
    /// ```
    /// Use instead:
    /// ```no_run
    /// // example code which does not raise clippy warning
    /// vec![Some(1)].into_iter().flatten();
    /// ```
    #[clippy::version = "1.77.0"]
    pub ITER_FILTER_IS_SOME,
    pedantic,
    "filtering an iterator over `Option`s for `Some` can be achieved with `flatten`"
}

declare_clippy_lint! {
    /// ### What it does
    /// Checks for usage of `.filter(Result::is_ok)` that may be replaced with a `.flatten()` call.
    /// This lint will require additional changes to the follow-up calls as it affects the type.
    ///
    /// ### Why is this bad?
    /// This pattern is often followed by manual unwrapping of `Result`. The simplification
    /// results in more readable and succinct code without the need for manual unwrapping.
    ///
    /// ### Example
    /// ```no_run
    /// // example code where clippy issues a warning
    /// vec![Ok::<i32, String>(1)].into_iter().filter(Result::is_ok);
    ///
    /// ```
    /// Use instead:
    /// ```no_run
    /// // example code which does not raise clippy warning
    /// vec![Ok::<i32, String>(1)].into_iter().flatten();
    /// ```
    #[clippy::version = "1.77.0"]
    pub ITER_FILTER_IS_OK,
    pedantic,
    "filtering an iterator over `Result`s for `Ok` can be achieved with `flatten`"
}

declare_clippy_lint! {
    /// ### What it does
    /// Checks for usage of `option.map(f).unwrap_or_default()` and `result.map(f).unwrap_or_default()` where f is a function or closure that returns the `bool` type.
    ///
    /// ### Why is this bad?
    /// Readability. These can be written more concisely as `option.is_some_and(f)` and `result.is_ok_and(f)`.
    ///
    /// ### Example
    /// ```no_run
    /// # let option = Some(1);
    /// # let result: Result<usize, ()> = Ok(1);
    /// option.map(|a| a > 10).unwrap_or_default();
    /// result.map(|a| a > 10).unwrap_or_default();
    /// ```
    /// Use instead:
    /// ```no_run
    /// # let option = Some(1);
    /// # let result: Result<usize, ()> = Ok(1);
    /// option.is_some_and(|a| a > 10);
    /// result.is_ok_and(|a| a > 10);
    /// ```
    #[clippy::version = "1.77.0"]
    pub MANUAL_IS_VARIANT_AND,
    pedantic,
    "using `.map(f).unwrap_or_default()`, which is more succinctly expressed as `is_some_and(f)` or `is_ok_and(f)`"
}

declare_clippy_lint! {
    /// ### What it does
    ///
    /// Checks for usages of `str.trim().split("\n")` and `str.trim().split("\r\n")`.
    ///
    /// ### Why is this bad?
    ///
    /// Hard-coding the line endings makes the code less compatible. `str.lines` should be used instead.
    ///
    /// ### Example
    /// ```no_run
    /// "some\ntext\nwith\nnewlines\n".trim().split('\n');
    /// ```
    /// Use instead:
    /// ```no_run
    /// "some\ntext\nwith\nnewlines\n".lines();
    /// ```
    ///
    /// ### Known Problems
    ///
    /// This lint cannot detect if the split is intentionally restricted to a single type of newline (`"\n"` or
    /// `"\r\n"`), for example during the parsing of a specific file format in which precisely one newline type is
    /// valid.
    #[clippy::version = "1.77.0"]
    pub STR_SPLIT_AT_NEWLINE,
    pedantic,
    "splitting a trimmed string at hard-coded newlines"
}

declare_clippy_lint! {
    /// ### What it does
    /// Checks for usage of `.as_ref().cloned()` and `.as_mut().cloned()` on `Option`s
    ///
    /// ### Why is this bad?
    /// This can be written more concisely by cloning the `Option` directly.
    ///
    /// ### Example
    /// ```no_run
    /// fn foo(bar: &Option<Vec<u8>>) -> Option<Vec<u8>> {
    ///     bar.as_ref().cloned()
    /// }
    /// ```
    /// Use instead:
    /// ```no_run
    /// fn foo(bar: &Option<Vec<u8>>) -> Option<Vec<u8>> {
    ///     bar.clone()
    /// }
    /// ```
    #[clippy::version = "1.77.0"]
    pub OPTION_AS_REF_CLONED,
    pedantic,
    "cloning an `Option` via `as_ref().cloned()`"
}

declare_clippy_lint! {
    /// ### What it does
    /// Checks for unnecessary calls to `min()` or `max()` in the following cases
    /// - Either both side is constant
    /// - One side is clearly larger than the other, like i32::MIN and an i32 variable
    ///
    /// ### Why is this bad?
    ///
    /// In the aformentioned cases it is not necessary to call `min()` or `max()`
    /// to compare values, it may even cause confusion.
    ///
    /// ### Example
    /// ```no_run
    /// let _ = 0.min(7_u32);
    /// ```
    /// Use instead:
    /// ```no_run
    /// let _ = 0;
    /// ```
    #[clippy::version = "1.78.0"]
    pub UNNECESSARY_MIN_OR_MAX,
    complexity,
    "using 'min()/max()' when there is no need for it"
}

declare_clippy_lint! {
    /// ### What it does
    /// Checks for usage of `.map_or_else()` "map closure" for `Result` type.
    ///
    /// ### Why is this bad?
    /// This can be written more concisely by using `unwrap_or_else()`.
    ///
    /// ### Example
    /// ```no_run
    /// # fn handle_error(_: ()) -> u32 { 0 }
    /// let x: Result<u32, ()> = Ok(0);
    /// let y = x.map_or_else(|err| handle_error(err), |n| n);
    /// ```
    /// Use instead:
    /// ```no_run
    /// # fn handle_error(_: ()) -> u32 { 0 }
    /// let x: Result<u32, ()> = Ok(0);
    /// let y = x.unwrap_or_else(|err| handle_error(err));
    /// ```
    #[clippy::version = "1.78.0"]
    pub UNNECESSARY_RESULT_MAP_OR_ELSE,
    suspicious,
    "making no use of the \"map closure\" when calling `.map_or_else(|err| handle_error(err), |n| n)`"
}

declare_clippy_lint! {
    /// ### What it does
    /// Checks for the manual creation of C strings (a string with a `NUL` byte at the end), either
    /// through one of the `CStr` constructor functions, or more plainly by calling `.as_ptr()`
    /// on a (byte) string literal with a hardcoded `\0` byte at the end.
    ///
    /// ### Why is this bad?
    /// This can be written more concisely using `c"str"` literals and is also less error-prone,
    /// because the compiler checks for interior `NUL` bytes and the terminating `NUL` byte is inserted automatically.
    ///
    /// ### Example
    /// ```no_run
    /// # use std::ffi::CStr;
    /// # mod libc { pub unsafe fn puts(_: *const i8) {} }
    /// fn needs_cstr(_: &CStr) {}
    ///
    /// needs_cstr(CStr::from_bytes_with_nul(b"Hello\0").unwrap());
    /// unsafe { libc::puts("World\0".as_ptr().cast()) }
    /// ```
    /// Use instead:
    /// ```no_run
    /// # use std::ffi::CStr;
    /// # mod libc { pub unsafe fn puts(_: *const i8) {} }
    /// fn needs_cstr(_: &CStr) {}
    ///
    /// needs_cstr(c"Hello");
    /// unsafe { libc::puts(c"World".as_ptr()) }
    /// ```
    #[clippy::version = "1.78.0"]
    pub MANUAL_C_STR_LITERALS,
    pedantic,
    r#"creating a `CStr` through functions when `c""` literals can be used"#
}

declare_clippy_lint! {
    /// ### What it does
    /// Checks the usage of `.get().is_some()` or `.get().is_none()` on std map types.
    ///
    /// ### Why is this bad?
    /// It can be done in one call with `.contains()`/`.contains_keys()`.
    ///
    /// ### Example
    /// ```no_run
    /// # use std::collections::HashSet;
    /// let s: HashSet<String> = HashSet::new();
    /// if s.get("a").is_some() {
    ///     // code
    /// }
    /// ```
    /// Use instead:
    /// ```no_run
    /// # use std::collections::HashSet;
    /// let s: HashSet<String> = HashSet::new();
    /// if s.contains("a") {
    ///     // code
    /// }
    /// ```
    #[clippy::version = "1.78.0"]
    pub UNNECESSARY_GET_THEN_CHECK,
    suspicious,
    "calling `.get().is_some()` or `.get().is_none()` instead of `.contains()` or `.contains_key()`"
}

declare_clippy_lint! {
    /// ### What it does
    /// It identifies calls to `.is_empty()` on constant values.
    ///
    /// ### Why is this bad?
    /// String literals and constant values are known at compile time. Checking if they
    /// are empty will always return the same value. This might not be the intention of
    /// the expression.
    ///
    /// ### Example
    /// ```no_run
    /// let value = "";
    /// if value.is_empty() {
    ///     println!("the string is empty");
    /// }
    /// ```
    /// Use instead:
    /// ```no_run
    /// println!("the string is empty");
    /// ```
    #[clippy::version = "1.79.0"]
    pub CONST_IS_EMPTY,
    suspicious,
    "is_empty() called on strings known at compile time"
}

declare_clippy_lint! {
    /// ### What it does
    /// Checks if an iterator is used to check if a string is ascii.
    ///
    /// ### Why is this bad?
    /// The `str` type already implements the `is_ascii` method.
    ///
    /// ### Example
    /// ```no_run
    /// "foo".chars().all(|c| c.is_ascii());
    /// ```
    /// Use instead:
    /// ```no_run
    /// "foo".is_ascii();
    /// ```
    #[clippy::version = "1.80.0"]
    pub NEEDLESS_CHARACTER_ITERATION,
    suspicious,
    "is_ascii() called on a char iterator"
}

declare_clippy_lint! {
    /// ### What it does
    /// Checks for uses of `map` which return the original item.
    ///
    /// ### Why is this bad?
    /// `inspect` is both clearer in intent and shorter.
    ///
    /// ### Example
    /// ```no_run
    /// let x = Some(0).map(|x| { println!("{x}"); x });
    /// ```
    /// Use instead:
    /// ```no_run
    /// let x = Some(0).inspect(|x| println!("{x}"));
    /// ```
<<<<<<< HEAD
    #[clippy::version = "1.78.0"]
=======
    #[clippy::version = "1.81.0"]
>>>>>>> ef3cfaa4
    pub MANUAL_INSPECT,
    complexity,
    "use of `map` returning the original item"
}

pub struct Methods {
    avoid_breaking_exported_api: bool,
    msrv: Msrv,
    allow_expect_in_tests: bool,
    allow_unwrap_in_tests: bool,
    allowed_dotfiles: FxHashSet<String>,
    format_args: FormatArgsStorage,
}

impl Methods {
    #[must_use]
    pub fn new(
        avoid_breaking_exported_api: bool,
        msrv: Msrv,
        allow_expect_in_tests: bool,
        allow_unwrap_in_tests: bool,
        mut allowed_dotfiles: FxHashSet<String>,
        format_args: FormatArgsStorage,
    ) -> Self {
        allowed_dotfiles.extend(DEFAULT_ALLOWED_DOTFILES.iter().map(ToString::to_string));

        Self {
            avoid_breaking_exported_api,
            msrv,
            allow_expect_in_tests,
            allow_unwrap_in_tests,
            allowed_dotfiles,
            format_args,
        }
    }
}

impl_lint_pass!(Methods => [
    UNWRAP_USED,
    EXPECT_USED,
    SHOULD_IMPLEMENT_TRAIT,
    WRONG_SELF_CONVENTION,
    OK_EXPECT,
    UNWRAP_OR_DEFAULT,
    MAP_UNWRAP_OR,
    RESULT_MAP_OR_INTO_OPTION,
    OPTION_MAP_OR_NONE,
    BIND_INSTEAD_OF_MAP,
    OR_FUN_CALL,
    OR_THEN_UNWRAP,
    EXPECT_FUN_CALL,
    CHARS_NEXT_CMP,
    CHARS_LAST_CMP,
    CLONE_ON_COPY,
    CLONE_ON_REF_PTR,
    COLLAPSIBLE_STR_REPLACE,
    CONST_IS_EMPTY,
    ITER_OVEREAGER_CLONED,
    CLONED_INSTEAD_OF_COPIED,
    FLAT_MAP_OPTION,
    INEFFICIENT_TO_STRING,
    NEW_RET_NO_SELF,
    SINGLE_CHAR_ADD_STR,
    SEARCH_IS_SOME,
    FILTER_NEXT,
    SKIP_WHILE_NEXT,
    FILTER_MAP_IDENTITY,
    MAP_IDENTITY,
    MANUAL_FILTER_MAP,
    MANUAL_FIND_MAP,
    OPTION_FILTER_MAP,
    FILTER_MAP_NEXT,
    FLAT_MAP_IDENTITY,
    MAP_FLATTEN,
    ITERATOR_STEP_BY_ZERO,
    ITER_NEXT_SLICE,
    ITER_COUNT,
    ITER_NTH,
    ITER_NTH_ZERO,
    BYTES_NTH,
    ITER_SKIP_NEXT,
    GET_UNWRAP,
    GET_LAST_WITH_LEN,
    STRING_EXTEND_CHARS,
    ITER_CLONED_COLLECT,
    ITER_WITH_DRAIN,
    TYPE_ID_ON_BOX,
    USELESS_ASREF,
    UNNECESSARY_FOLD,
    UNNECESSARY_FILTER_MAP,
    UNNECESSARY_FIND_MAP,
    INTO_ITER_ON_REF,
    SUSPICIOUS_MAP,
    UNINIT_ASSUMED_INIT,
    MANUAL_SATURATING_ARITHMETIC,
    ZST_OFFSET,
    FILETYPE_IS_FILE,
    OPTION_AS_REF_DEREF,
    UNNECESSARY_LAZY_EVALUATIONS,
    MAP_COLLECT_RESULT_UNIT,
    FROM_ITER_INSTEAD_OF_COLLECT,
    INSPECT_FOR_EACH,
    IMPLICIT_CLONE,
    SUSPICIOUS_TO_OWNED,
    SUSPICIOUS_SPLITN,
    MANUAL_STR_REPEAT,
    EXTEND_WITH_DRAIN,
    MANUAL_SPLIT_ONCE,
    NEEDLESS_SPLITN,
    UNNECESSARY_TO_OWNED,
    UNNECESSARY_JOIN,
    ERR_EXPECT,
    NEEDLESS_OPTION_AS_DEREF,
    IS_DIGIT_ASCII_RADIX,
    NEEDLESS_OPTION_TAKE,
    NO_EFFECT_REPLACE,
    OBFUSCATED_IF_ELSE,
    ITER_ON_SINGLE_ITEMS,
    ITER_ON_EMPTY_COLLECTIONS,
    NAIVE_BYTECOUNT,
    BYTES_COUNT_TO_LEN,
    CASE_SENSITIVE_FILE_EXTENSION_COMPARISONS,
    GET_FIRST,
    MANUAL_OK_OR,
    MAP_CLONE,
    MAP_ERR_IGNORE,
    MUT_MUTEX_LOCK,
    NONSENSICAL_OPEN_OPTIONS,
    SUSPICIOUS_OPEN_OPTIONS,
    PATH_BUF_PUSH_OVERWRITE,
    RANGE_ZIP_WITH_LEN,
    REPEAT_ONCE,
    STABLE_SORT_PRIMITIVE,
    UNIT_HASH,
    READ_LINE_WITHOUT_TRIM,
    UNNECESSARY_SORT_BY,
    VEC_RESIZE_TO_ZERO,
    VERBOSE_FILE_READS,
    ITER_KV_MAP,
    SEEK_FROM_CURRENT,
    SEEK_TO_START_INSTEAD_OF_REWIND,
    NEEDLESS_COLLECT,
    SUSPICIOUS_COMMAND_ARG_SPACE,
    CLEAR_WITH_DRAIN,
    MANUAL_NEXT_BACK,
    UNNECESSARY_LITERAL_UNWRAP,
    DRAIN_COLLECT,
    MANUAL_TRY_FOLD,
    FORMAT_COLLECT,
    STRING_LIT_CHARS_ANY,
    ITER_SKIP_ZERO,
    FILTER_MAP_BOOL_THEN,
    READONLY_WRITE_LOCK,
    ITER_OUT_OF_BOUNDS,
    PATH_ENDS_WITH_EXT,
    REDUNDANT_AS_STR,
    WAKER_CLONE_WAKE,
    UNNECESSARY_FALLIBLE_CONVERSIONS,
    JOIN_ABSOLUTE_PATHS,
    OPTION_MAP_OR_ERR_OK,
    RESULT_FILTER_MAP,
    ITER_FILTER_IS_SOME,
    ITER_FILTER_IS_OK,
    MANUAL_IS_VARIANT_AND,
    STR_SPLIT_AT_NEWLINE,
    OPTION_AS_REF_CLONED,
    UNNECESSARY_RESULT_MAP_OR_ELSE,
    MANUAL_C_STR_LITERALS,
    UNNECESSARY_GET_THEN_CHECK,
    NEEDLESS_CHARACTER_ITERATION,
    MANUAL_INSPECT,
    UNNECESSARY_MIN_OR_MAX,
]);

/// Extracts a method call name, args, and `Span` of the method name.
pub fn method_call<'tcx>(
    recv: &'tcx Expr<'tcx>,
) -> Option<(&'tcx str, &'tcx Expr<'tcx>, &'tcx [Expr<'tcx>], Span, Span)> {
    if let ExprKind::MethodCall(path, receiver, args, call_span) = recv.kind {
        if !args.iter().any(|e| e.span.from_expansion()) && !receiver.span.from_expansion() {
            let name = path.ident.name.as_str();
            return Some((name, receiver, args, path.ident.span, call_span));
        }
    }
    None
}

impl<'tcx> LateLintPass<'tcx> for Methods {
    fn check_expr(&mut self, cx: &LateContext<'tcx>, expr: &'tcx Expr<'_>) {
        if expr.span.from_expansion() {
            return;
        }

        self.check_methods(cx, expr);

        match expr.kind {
            ExprKind::Call(func, args) => {
                from_iter_instead_of_collect::check(cx, expr, args, func);
                unnecessary_fallible_conversions::check_function(cx, expr, func);
                manual_c_str_literals::check(cx, expr, func, args, &self.msrv);
            },
            ExprKind::MethodCall(method_call, receiver, args, _) => {
                let method_span = method_call.ident.span;
                or_fun_call::check(cx, expr, method_span, method_call.ident.as_str(), receiver, args);
                expect_fun_call::check(
                    cx,
                    &self.format_args,
                    expr,
                    method_span,
                    method_call.ident.as_str(),
                    receiver,
                    args,
                );
                clone_on_copy::check(cx, expr, method_call.ident.name, receiver, args);
                clone_on_ref_ptr::check(cx, expr, method_call.ident.name, receiver, args);
                inefficient_to_string::check(cx, expr, method_call.ident.name, receiver, args);
                single_char_add_str::check(cx, expr, receiver, args);
                into_iter_on_ref::check(cx, expr, method_span, method_call.ident.name, receiver);
                unnecessary_to_owned::check(cx, expr, method_call.ident.name, receiver, args, &self.msrv);
            },
            ExprKind::Binary(op, lhs, rhs) if op.node == hir::BinOpKind::Eq || op.node == hir::BinOpKind::Ne => {
                let mut info = BinaryExprInfo {
                    expr,
                    chain: lhs,
                    other: rhs,
                    eq: op.node == hir::BinOpKind::Eq,
                };
                lint_binary_expr_with_method_call(cx, &mut info);
            },
            _ => (),
        }
    }

    #[allow(clippy::too_many_lines)]
    fn check_impl_item(&mut self, cx: &LateContext<'tcx>, impl_item: &'tcx hir::ImplItem<'_>) {
        if in_external_macro(cx.sess(), impl_item.span) {
            return;
        }
        let name = impl_item.ident.name.as_str();
        let parent = cx.tcx.hir().get_parent_item(impl_item.hir_id()).def_id;
        let item = cx.tcx.hir().expect_item(parent);
        let self_ty = cx.tcx.type_of(item.owner_id).instantiate_identity();

        let implements_trait = matches!(item.kind, hir::ItemKind::Impl(hir::Impl { of_trait: Some(_), .. }));
        if let hir::ImplItemKind::Fn(ref sig, id) = impl_item.kind {
            let method_sig = cx.tcx.fn_sig(impl_item.owner_id).instantiate_identity();
            let method_sig = cx.tcx.instantiate_bound_regions_with_erased(method_sig);
            let first_arg_ty_opt = method_sig.inputs().iter().next().copied();
            // if this impl block implements a trait, lint in trait definition instead
            if !implements_trait && cx.effective_visibilities.is_exported(impl_item.owner_id.def_id) {
                // check missing trait implementations
                for method_config in &TRAIT_METHODS {
                    if name == method_config.method_name
                        && sig.decl.inputs.len() == method_config.param_count
                        && method_config.output_type.matches(&sig.decl.output)
                        // in case there is no first arg, since we already have checked the number of arguments
                        // it's should be always true
                        && first_arg_ty_opt.map_or(true, |first_arg_ty| method_config
                            .self_kind.matches(cx, self_ty, first_arg_ty)
                            )
                        && fn_header_equals(method_config.fn_header, sig.header)
                        && method_config.lifetime_param_cond(impl_item)
                    {
                        span_lint_and_help(
                            cx,
                            SHOULD_IMPLEMENT_TRAIT,
                            impl_item.span,
                            format!(
                                "method `{}` can be confused for the standard trait method `{}::{}`",
                                method_config.method_name, method_config.trait_name, method_config.method_name
                            ),
                            None,
                            format!(
                                "consider implementing the trait `{}` or choosing a less ambiguous method name",
                                method_config.trait_name
                            ),
                        );
                    }
                }
            }

            if sig.decl.implicit_self.has_implicit_self()
                && !(self.avoid_breaking_exported_api
                    && cx.effective_visibilities.is_exported(impl_item.owner_id.def_id))
                && let Some(first_arg) = iter_input_pats(sig.decl, cx.tcx.hir().body(id)).next()
                && let Some(first_arg_ty) = first_arg_ty_opt
            {
                wrong_self_convention::check(
                    cx,
                    name,
                    self_ty,
                    first_arg_ty,
                    first_arg.pat.span,
                    implements_trait,
                    false,
                );
            }
        }

        // if this impl block implements a trait, lint in trait definition instead
        if implements_trait {
            return;
        }

        if let hir::ImplItemKind::Fn(_, _) = impl_item.kind {
            let ret_ty = return_ty(cx, impl_item.owner_id);

            if contains_ty_adt_constructor_opaque(cx, ret_ty, self_ty) {
                return;
            }

            if name == "new" && ret_ty != self_ty {
                span_lint(
                    cx,
                    NEW_RET_NO_SELF,
                    impl_item.span,
                    "methods called `new` usually return `Self`",
                );
            }
        }
    }

    fn check_trait_item(&mut self, cx: &LateContext<'tcx>, item: &'tcx TraitItem<'_>) {
        if in_external_macro(cx.tcx.sess, item.span) {
            return;
        }

        if let TraitItemKind::Fn(ref sig, _) = item.kind
            && sig.decl.implicit_self.has_implicit_self()
            && let Some(first_arg_hir_ty) = sig.decl.inputs.first()
            && let Some(&first_arg_ty) = cx
                .tcx
                .fn_sig(item.owner_id)
                .instantiate_identity()
                .inputs()
                .skip_binder()
                .first()
        {
            let self_ty = TraitRef::identity(cx.tcx, item.owner_id.to_def_id()).self_ty();
            wrong_self_convention::check(
                cx,
                item.ident.name.as_str(),
                self_ty,
                first_arg_ty,
                first_arg_hir_ty.span,
                false,
                true,
            );
        }

        if item.ident.name == sym::new
            && let TraitItemKind::Fn(_, _) = item.kind
            && let ret_ty = return_ty(cx, item.owner_id)
            && let self_ty = TraitRef::identity(cx.tcx, item.owner_id.to_def_id()).self_ty()
            && !ret_ty.contains(self_ty)
        {
            span_lint(
                cx,
                NEW_RET_NO_SELF,
                item.span,
                "methods called `new` usually return `Self`",
            );
        }
    }

    extract_msrv_attr!(LateContext);
}

impl Methods {
    #[allow(clippy::too_many_lines)]
    fn check_methods<'tcx>(&self, cx: &LateContext<'tcx>, expr: &'tcx Expr<'_>) {
        if let Some((name, recv, args, span, call_span)) = method_call(expr) {
            match (name, args) {
                ("add" | "offset" | "sub" | "wrapping_offset" | "wrapping_add" | "wrapping_sub", [_arg]) => {
                    zst_offset::check(cx, expr, recv);
                },
                ("all", [arg]) => {
                    unused_enumerate_index::check(cx, expr, recv, arg);
                    needless_character_iteration::check(cx, expr, recv, arg, true);
                    if let Some(("cloned", recv2, [], _, _)) = method_call(recv) {
                        iter_overeager_cloned::check(
                            cx,
                            expr,
                            recv,
                            recv2,
                            iter_overeager_cloned::Op::NeedlessMove(arg),
                            false,
                        );
                    }
                },
                ("and_then", [arg]) => {
                    let biom_option_linted = bind_instead_of_map::OptionAndThenSome::check(cx, expr, recv, arg);
                    let biom_result_linted = bind_instead_of_map::ResultAndThenOk::check(cx, expr, recv, arg);
                    if !biom_option_linted && !biom_result_linted {
                        unnecessary_lazy_eval::check(cx, expr, recv, arg, "and");
                    }
                },
                ("any", [arg]) => {
                    unused_enumerate_index::check(cx, expr, recv, arg);
                    needless_character_iteration::check(cx, expr, recv, arg, false);
                    match method_call(recv) {
                        Some(("cloned", recv2, [], _, _)) => iter_overeager_cloned::check(
                            cx,
                            expr,
                            recv,
                            recv2,
                            iter_overeager_cloned::Op::NeedlessMove(arg),
                            false,
                        ),
                        Some(("chars", recv, _, _, _))
                            if let ExprKind::Closure(arg) = arg.kind
                                && let body = cx.tcx.hir().body(arg.body)
                                && let [param] = body.params =>
                        {
                            string_lit_chars_any::check(cx, expr, recv, param, peel_blocks(body.value), &self.msrv);
                        },
                        _ => {},
                    }
                },
                ("arg", [arg]) => {
                    suspicious_command_arg_space::check(cx, recv, arg, span);
                },
                ("as_deref" | "as_deref_mut", []) => {
                    needless_option_as_deref::check(cx, expr, recv, name);
                },
                ("as_bytes", []) => {
                    if let Some(("as_str", recv, [], as_str_span, _)) = method_call(recv) {
                        redundant_as_str::check(cx, expr, recv, as_str_span, span);
                    }
                },
                ("as_mut", []) => useless_asref::check(cx, expr, "as_mut", recv),
                ("as_ptr", []) => manual_c_str_literals::check_as_ptr(cx, expr, recv, &self.msrv),
                ("as_ref", []) => useless_asref::check(cx, expr, "as_ref", recv),
                ("assume_init", []) => uninit_assumed_init::check(cx, expr, recv),
                ("cloned", []) => {
                    cloned_instead_of_copied::check(cx, expr, recv, span, &self.msrv);
                    option_as_ref_cloned::check(cx, recv, span);
                },
                ("collect", []) if is_trait_method(cx, expr, sym::Iterator) => {
                    needless_collect::check(cx, span, expr, recv, call_span);
                    match method_call(recv) {
                        Some((name @ ("cloned" | "copied"), recv2, [], _, _)) => {
                            iter_cloned_collect::check(cx, name, expr, recv2);
                        },
                        Some(("map", m_recv, [m_arg], m_ident_span, _)) => {
                            map_collect_result_unit::check(cx, expr, m_recv, m_arg);
                            format_collect::check(cx, expr, m_arg, m_ident_span);
                        },
                        Some(("take", take_self_arg, [take_arg], _, _)) => {
                            if self.msrv.meets(msrvs::STR_REPEAT) {
                                manual_str_repeat::check(cx, expr, recv, take_self_arg, take_arg);
                            }
                        },
                        Some(("drain", recv, args, ..)) => {
                            drain_collect::check(cx, args, expr, recv);
                        },
                        _ => {},
                    }
                },
                ("count", []) if is_trait_method(cx, expr, sym::Iterator) => match method_call(recv) {
                    Some(("cloned", recv2, [], _, _)) => {
                        iter_overeager_cloned::check(cx, expr, recv, recv2, iter_overeager_cloned::Op::RmCloned, false);
                    },
                    Some((name2 @ ("into_iter" | "iter" | "iter_mut"), recv2, [], _, _)) => {
                        iter_count::check(cx, expr, recv2, name2);
                    },
                    Some(("map", _, [arg], _, _)) => suspicious_map::check(cx, expr, recv, arg),
                    Some(("filter", recv2, [arg], _, _)) => bytecount::check(cx, expr, recv2, arg),
                    Some(("bytes", recv2, [], _, _)) => bytes_count_to_len::check(cx, expr, recv, recv2),
                    _ => {},
                },
                ("min" | "max", [arg]) => {
                    unnecessary_min_or_max::check(cx, expr, name, recv, arg);
                },
                ("drain", ..) => {
                    if let Node::Stmt(Stmt { hir_id: _, kind, .. }) = cx.tcx.parent_hir_node(expr.hir_id)
                        && matches!(kind, StmtKind::Semi(_))
                        && args.len() <= 1
                    {
                        clear_with_drain::check(cx, expr, recv, span, args.first());
                    } else if let [arg] = args {
                        iter_with_drain::check(cx, expr, recv, span, arg);
                    }
                },
                ("ends_with", [arg]) => {
                    if let ExprKind::MethodCall(.., span) = expr.kind {
                        case_sensitive_file_extension_comparisons::check(cx, expr, span, recv, arg);
                    }
                    path_ends_with_ext::check(cx, recv, arg, expr, &self.msrv, &self.allowed_dotfiles);
                },
                ("expect", [_]) => {
                    match method_call(recv) {
                        Some(("ok", recv, [], _, _)) => ok_expect::check(cx, expr, recv),
                        Some(("err", recv, [], err_span, _)) => {
                            err_expect::check(cx, expr, recv, span, err_span, &self.msrv);
                        },
                        _ => unwrap_expect_used::check(
                            cx,
                            expr,
                            recv,
                            false,
                            self.allow_expect_in_tests,
                            unwrap_expect_used::Variant::Expect,
                        ),
                    }
                    unnecessary_literal_unwrap::check(cx, expr, recv, name, args);
                },
                ("expect_err", [_]) => {
                    unnecessary_literal_unwrap::check(cx, expr, recv, name, args);
                    unwrap_expect_used::check(
                        cx,
                        expr,
                        recv,
                        true,
                        self.allow_expect_in_tests,
                        unwrap_expect_used::Variant::Expect,
                    );
                },
                ("extend", [arg]) => {
                    string_extend_chars::check(cx, expr, recv, arg);
                    extend_with_drain::check(cx, expr, recv, arg);
                },
                ("filter", [arg]) => {
                    if let Some(("cloned", recv2, [], _span2, _)) = method_call(recv) {
                        // if `arg` has side-effect, the semantic will change
                        iter_overeager_cloned::check(
                            cx,
                            expr,
                            recv,
                            recv2,
                            iter_overeager_cloned::Op::FixClosure(name, arg),
                            false,
                        );
                    }
                    if self.msrv.meets(msrvs::ITER_FLATTEN) {
                        // use the sourcemap to get the span of the closure
                        iter_filter::check(cx, expr, arg, span);
                    }
                },
                ("find", [arg]) => {
                    if let Some(("cloned", recv2, [], _span2, _)) = method_call(recv) {
                        // if `arg` has side-effect, the semantic will change
                        iter_overeager_cloned::check(
                            cx,
                            expr,
                            recv,
                            recv2,
                            iter_overeager_cloned::Op::FixClosure(name, arg),
                            false,
                        );
                    }
                },
                ("filter_map", [arg]) => {
                    unused_enumerate_index::check(cx, expr, recv, arg);
                    unnecessary_filter_map::check(cx, expr, arg, name);
                    filter_map_bool_then::check(cx, expr, arg, call_span);
                    filter_map_identity::check(cx, expr, arg, span);
                },
                ("find_map", [arg]) => {
                    unused_enumerate_index::check(cx, expr, recv, arg);
                    unnecessary_filter_map::check(cx, expr, arg, name);
                },
                ("flat_map", [arg]) => {
                    unused_enumerate_index::check(cx, expr, recv, arg);
                    flat_map_identity::check(cx, expr, arg, span);
                    flat_map_option::check(cx, expr, arg, span);
                },
                ("flatten", []) => match method_call(recv) {
                    Some(("map", recv, [map_arg], map_span, _)) => {
                        map_flatten::check(cx, expr, recv, map_arg, map_span);
                    },
                    Some(("cloned", recv2, [], _, _)) => iter_overeager_cloned::check(
                        cx,
                        expr,
                        recv,
                        recv2,
                        iter_overeager_cloned::Op::LaterCloned,
                        true,
                    ),
                    _ => {},
                },
                ("fold", [init, acc]) => {
                    manual_try_fold::check(cx, expr, init, acc, call_span, &self.msrv);
                    unnecessary_fold::check(cx, expr, init, acc, span);
                },
                ("for_each", [arg]) => {
                    unused_enumerate_index::check(cx, expr, recv, arg);
                    match method_call(recv) {
                        Some(("inspect", _, [_], span2, _)) => inspect_for_each::check(cx, expr, span2),
                        Some(("cloned", recv2, [], _, _)) => iter_overeager_cloned::check(
                            cx,
                            expr,
                            recv,
                            recv2,
                            iter_overeager_cloned::Op::NeedlessMove(arg),
                            false,
                        ),
                        _ => {},
                    }
                },
                ("get", [arg]) => {
                    get_first::check(cx, expr, recv, arg);
                    get_last_with_len::check(cx, expr, recv, arg);
                },
                ("get_or_insert_with", [arg]) => unnecessary_lazy_eval::check(cx, expr, recv, arg, "get_or_insert"),
                ("hash", [arg]) => {
                    unit_hash::check(cx, expr, recv, arg);
                },
                ("is_empty", []) => {
                    if let Some(("as_str", recv, [], as_str_span, _)) = method_call(recv) {
                        redundant_as_str::check(cx, expr, recv, as_str_span, span);
                    }
                    is_empty::check(cx, expr, recv);
                },
                ("is_file", []) => filetype_is_file::check(cx, expr, recv),
                ("is_digit", [radix]) => is_digit_ascii_radix::check(cx, expr, recv, radix, &self.msrv),
                ("is_none", []) => check_is_some_is_none(cx, expr, recv, call_span, false),
                ("is_some", []) => check_is_some_is_none(cx, expr, recv, call_span, true),
                ("iter" | "iter_mut" | "into_iter", []) => {
                    iter_on_single_or_empty_collections::check(cx, expr, name, recv);
                },
                ("join", [join_arg]) => {
                    if let Some(("collect", _, _, span, _)) = method_call(recv) {
                        unnecessary_join::check(cx, expr, recv, join_arg, span);
                    } else {
                        join_absolute_paths::check(cx, recv, join_arg, expr.span);
                    }
                },
                ("last", []) => {
                    if let Some(("cloned", recv2, [], _span2, _)) = method_call(recv) {
                        iter_overeager_cloned::check(
                            cx,
                            expr,
                            recv,
                            recv2,
                            iter_overeager_cloned::Op::LaterCloned,
                            false,
                        );
                    }
                },
                ("lock", []) => {
                    mut_mutex_lock::check(cx, expr, recv, span);
                },
                (name @ ("map" | "map_err"), [m_arg]) => {
                    if name == "map" {
                        unused_enumerate_index::check(cx, expr, recv, m_arg);
                        map_clone::check(cx, expr, recv, m_arg, &self.msrv);
                        match method_call(recv) {
                            Some((map_name @ ("iter" | "into_iter"), recv2, _, _, _)) => {
                                iter_kv_map::check(cx, map_name, expr, recv2, m_arg, &self.msrv);
                            },
                            Some(("cloned", recv2, [], _, _)) => iter_overeager_cloned::check(
                                cx,
                                expr,
                                recv,
                                recv2,
                                iter_overeager_cloned::Op::NeedlessMove(m_arg),
                                false,
                            ),
                            _ => {},
                        }
                    } else {
                        map_err_ignore::check(cx, expr, m_arg);
                    }
                    if let Some((name, recv2, args, span2, _)) = method_call(recv) {
                        match (name, args) {
                            ("as_mut", []) => option_as_ref_deref::check(cx, expr, recv2, m_arg, true, &self.msrv),
                            ("as_ref", []) => option_as_ref_deref::check(cx, expr, recv2, m_arg, false, &self.msrv),
                            ("filter", [f_arg]) => {
                                filter_map::check(cx, expr, recv2, f_arg, span2, recv, m_arg, span, false);
                            },
                            ("find", [f_arg]) => {
                                filter_map::check(cx, expr, recv2, f_arg, span2, recv, m_arg, span, true);
                            },
                            _ => {},
                        }
                    }
                    map_identity::check(cx, expr, recv, m_arg, name, span);
                    manual_inspect::check(cx, expr, m_arg, name, span, &self.msrv);
                },
                ("map_or", [def, map]) => {
                    option_map_or_none::check(cx, expr, recv, def, map);
                    manual_ok_or::check(cx, expr, recv, def, map);
                    option_map_or_err_ok::check(cx, expr, recv, def, map);
                },
                ("map_or_else", [def, map]) => {
                    result_map_or_else_none::check(cx, expr, recv, def, map);
                    unnecessary_result_map_or_else::check(cx, expr, recv, def, map);
                },
                ("next", []) => {
                    if let Some((name2, recv2, args2, _, _)) = method_call(recv) {
                        match (name2, args2) {
                            ("cloned", []) => iter_overeager_cloned::check(
                                cx,
                                expr,
                                recv,
                                recv2,
                                iter_overeager_cloned::Op::LaterCloned,
                                false,
                            ),
                            ("filter", [arg]) => filter_next::check(cx, expr, recv2, arg),
                            ("filter_map", [arg]) => filter_map_next::check(cx, expr, recv2, arg, &self.msrv),
                            ("iter", []) => iter_next_slice::check(cx, expr, recv2),
                            ("skip", [arg]) => iter_skip_next::check(cx, expr, recv2, arg),
                            ("skip_while", [_]) => skip_while_next::check(cx, expr),
                            ("rev", []) => manual_next_back::check(cx, expr, recv, recv2),
                            _ => {},
                        }
                    }
                },
                ("nth", [n_arg]) => match method_call(recv) {
                    Some(("bytes", recv2, [], _, _)) => bytes_nth::check(cx, expr, recv2, n_arg),
                    Some(("cloned", recv2, [], _, _)) => iter_overeager_cloned::check(
                        cx,
                        expr,
                        recv,
                        recv2,
                        iter_overeager_cloned::Op::LaterCloned,
                        false,
                    ),
                    Some((iter_method @ ("iter" | "iter_mut"), iter_recv, [], iter_span, _)) => {
                        if !iter_nth::check(cx, expr, iter_recv, iter_method, iter_span, span) {
                            iter_nth_zero::check(cx, expr, recv, n_arg);
                        }
                    },
                    _ => iter_nth_zero::check(cx, expr, recv, n_arg),
                },
                ("ok_or_else", [arg]) => unnecessary_lazy_eval::check(cx, expr, recv, arg, "ok_or"),
                ("open", [_]) => {
                    open_options::check(cx, expr, recv);
                },
                ("or_else", [arg]) => {
                    if !bind_instead_of_map::ResultOrElseErrInfo::check(cx, expr, recv, arg) {
                        unnecessary_lazy_eval::check(cx, expr, recv, arg, "or");
                    }
                },
                ("push", [arg]) => {
                    path_buf_push_overwrite::check(cx, expr, arg);
                },
                ("read_to_end", [_]) => {
                    verbose_file_reads::check(cx, expr, recv, verbose_file_reads::READ_TO_END_MSG);
                },
                ("read_to_string", [_]) => {
                    verbose_file_reads::check(cx, expr, recv, verbose_file_reads::READ_TO_STRING_MSG);
                },
                ("read_line", [arg]) => {
                    read_line_without_trim::check(cx, expr, recv, arg);
                },
                ("repeat", [arg]) => {
                    repeat_once::check(cx, expr, recv, arg);
                },
                (name @ ("replace" | "replacen"), [arg1, arg2] | [arg1, arg2, _]) => {
                    no_effect_replace::check(cx, expr, arg1, arg2);

                    // Check for repeated `str::replace` calls to perform `collapsible_str_replace` lint
                    if self.msrv.meets(msrvs::PATTERN_TRAIT_CHAR_ARRAY)
                        && name == "replace"
                        && let Some(("replace", ..)) = method_call(recv)
                    {
                        collapsible_str_replace::check(cx, expr, arg1, arg2);
                    }
                },
                ("resize", [count_arg, default_arg]) => {
                    vec_resize_to_zero::check(cx, expr, count_arg, default_arg, span);
                },
                ("seek", [arg]) => {
                    if self.msrv.meets(msrvs::SEEK_FROM_CURRENT) {
                        seek_from_current::check(cx, expr, recv, arg);
                    }
                    if self.msrv.meets(msrvs::SEEK_REWIND) {
                        seek_to_start_instead_of_rewind::check(cx, expr, recv, arg, span);
                    }
                },
                ("skip", [arg]) => {
                    iter_skip_zero::check(cx, expr, arg);
                    iter_out_of_bounds::check_skip(cx, expr, recv, arg);

                    if let Some(("cloned", recv2, [], _span2, _)) = method_call(recv) {
                        iter_overeager_cloned::check(
                            cx,
                            expr,
                            recv,
                            recv2,
                            iter_overeager_cloned::Op::LaterCloned,
                            false,
                        );
                    }
                },
                ("sort", []) => {
                    stable_sort_primitive::check(cx, expr, recv);
                },
                ("sort_by", [arg]) => {
                    unnecessary_sort_by::check(cx, expr, recv, arg, false);
                },
                ("sort_unstable_by", [arg]) => {
                    unnecessary_sort_by::check(cx, expr, recv, arg, true);
                },
                ("split", [arg]) => {
                    str_split::check(cx, expr, recv, arg);
                },
                ("splitn" | "rsplitn", [count_arg, pat_arg]) => {
                    if let Some(Constant::Int(count)) = constant(cx, cx.typeck_results(), count_arg) {
                        suspicious_splitn::check(cx, name, expr, recv, count);
                        str_splitn::check(cx, name, expr, recv, pat_arg, count, &self.msrv);
                    }
                },
                ("splitn_mut" | "rsplitn_mut", [count_arg, _]) => {
                    if let Some(Constant::Int(count)) = constant(cx, cx.typeck_results(), count_arg) {
                        suspicious_splitn::check(cx, name, expr, recv, count);
                    }
                },
                ("step_by", [arg]) => iterator_step_by_zero::check(cx, expr, arg),
                ("take", [arg]) => {
                    iter_out_of_bounds::check_take(cx, expr, recv, arg);
                    if let Some(("cloned", recv2, [], _span2, _)) = method_call(recv) {
                        iter_overeager_cloned::check(
                            cx,
                            expr,
                            recv,
                            recv2,
                            iter_overeager_cloned::Op::LaterCloned,
                            false,
                        );
                    }
                },
                ("take", []) => needless_option_take::check(cx, expr, recv),
                ("then", [arg]) => {
                    if !self.msrv.meets(msrvs::BOOL_THEN_SOME) {
                        return;
                    }
                    unnecessary_lazy_eval::check(cx, expr, recv, arg, "then_some");
                },
                ("try_into", []) if is_trait_method(cx, expr, sym::TryInto) => {
                    unnecessary_fallible_conversions::check_method(cx, expr);
                },
                ("to_owned", []) => {
                    if !suspicious_to_owned::check(cx, expr, recv) {
                        implicit_clone::check(cx, name, expr, recv);
                    }
                },
                ("to_os_string" | "to_path_buf" | "to_vec", []) => {
                    implicit_clone::check(cx, name, expr, recv);
                },
                ("type_id", []) => {
                    type_id_on_box::check(cx, recv, expr.span);
                },
                ("unwrap", []) => {
                    match method_call(recv) {
                        Some(("get", recv, [get_arg], _, _)) => {
                            get_unwrap::check(cx, expr, recv, get_arg, false);
                        },
                        Some(("get_mut", recv, [get_arg], _, _)) => {
                            get_unwrap::check(cx, expr, recv, get_arg, true);
                        },
                        Some(("or", recv, [or_arg], or_span, _)) => {
                            or_then_unwrap::check(cx, expr, recv, or_arg, or_span);
                        },
                        _ => {},
                    }
                    unnecessary_literal_unwrap::check(cx, expr, recv, name, args);
                    unwrap_expect_used::check(
                        cx,
                        expr,
                        recv,
                        false,
                        self.allow_unwrap_in_tests,
                        unwrap_expect_used::Variant::Unwrap,
                    );
                },
                ("unwrap_err", []) => {
                    unnecessary_literal_unwrap::check(cx, expr, recv, name, args);
                    unwrap_expect_used::check(
                        cx,
                        expr,
                        recv,
                        true,
                        self.allow_unwrap_in_tests,
                        unwrap_expect_used::Variant::Unwrap,
                    );
                },
                ("unwrap_or", [u_arg]) => {
                    match method_call(recv) {
                        Some((arith @ ("checked_add" | "checked_sub" | "checked_mul"), lhs, [rhs], _, _)) => {
                            manual_saturating_arithmetic::check(cx, expr, lhs, rhs, u_arg, &arith["checked_".len()..]);
                        },
                        Some(("map", m_recv, [m_arg], span, _)) => {
                            option_map_unwrap_or::check(cx, expr, m_recv, m_arg, recv, u_arg, span, &self.msrv);
                        },
                        Some(("then_some", t_recv, [t_arg], _, _)) => {
                            obfuscated_if_else::check(cx, expr, t_recv, t_arg, u_arg);
                        },
                        _ => {},
                    }
                    unnecessary_literal_unwrap::check(cx, expr, recv, name, args);
                },
                ("unwrap_or_default", []) => {
                    if let Some(("map", m_recv, [arg], span, _)) = method_call(recv) {
                        manual_is_variant_and::check(cx, expr, m_recv, arg, span, &self.msrv);
                    }
                    unnecessary_literal_unwrap::check(cx, expr, recv, name, args);
                },
                ("unwrap_unchecked" | "unwrap_err_unchecked", []) => {
                    unnecessary_literal_unwrap::check(cx, expr, recv, name, args);
                },
                ("unwrap_or_else", [u_arg]) => {
                    match method_call(recv) {
                        Some(("map", recv, [map_arg], _, _))
                            if map_unwrap_or::check(cx, expr, recv, map_arg, u_arg, &self.msrv) => {},
                        _ => {
                            unnecessary_lazy_eval::check(cx, expr, recv, u_arg, "unwrap_or");
                        },
                    }
                    unnecessary_literal_unwrap::check(cx, expr, recv, name, args);
                },
                ("wake", []) => {
                    waker_clone_wake::check(cx, expr, recv);
                },
                ("write", []) => {
                    readonly_write_lock::check(cx, expr, recv);
                },
                ("zip", [arg]) => {
                    if let ExprKind::MethodCall(name, iter_recv, [], _) = recv.kind
                        && name.ident.name == sym::iter
                    {
                        range_zip_with_len::check(cx, expr, iter_recv, arg);
                    }
                },
                _ => {},
            }
        }
    }
}

fn check_is_some_is_none(cx: &LateContext<'_>, expr: &Expr<'_>, recv: &Expr<'_>, call_span: Span, is_some: bool) {
    match method_call(recv) {
        Some((name @ ("find" | "position" | "rposition"), f_recv, [arg], span, _)) => {
            search_is_some::check(cx, expr, name, is_some, f_recv, arg, recv, span);
        },
        Some(("get", f_recv, [arg], _, _)) => {
            unnecessary_get_then_check::check(cx, call_span, recv, f_recv, arg, is_some);
        },
        _ => {},
    }
}

/// Used for `lint_binary_expr_with_method_call`.
#[derive(Copy, Clone)]
struct BinaryExprInfo<'a> {
    expr: &'a Expr<'a>,
    chain: &'a Expr<'a>,
    other: &'a Expr<'a>,
    eq: bool,
}

/// Checks for the `CHARS_NEXT_CMP` and `CHARS_LAST_CMP` lints.
fn lint_binary_expr_with_method_call(cx: &LateContext<'_>, info: &mut BinaryExprInfo<'_>) {
    macro_rules! lint_with_both_lhs_and_rhs {
        ($func:expr, $cx:expr, $info:ident) => {
            if !$func($cx, $info) {
                ::std::mem::swap(&mut $info.chain, &mut $info.other);
                if $func($cx, $info) {
                    return;
                }
            }
        };
    }

    lint_with_both_lhs_and_rhs!(chars_next_cmp::check, cx, info);
    lint_with_both_lhs_and_rhs!(chars_last_cmp::check, cx, info);
    lint_with_both_lhs_and_rhs!(chars_next_cmp_with_unwrap::check, cx, info);
    lint_with_both_lhs_and_rhs!(chars_last_cmp_with_unwrap::check, cx, info);
}

const FN_HEADER: hir::FnHeader = hir::FnHeader {
    safety: hir::Safety::Safe,
    constness: hir::Constness::NotConst,
    asyncness: hir::IsAsync::NotAsync,
    abi: rustc_target::spec::abi::Abi::Rust,
};

struct ShouldImplTraitCase {
    trait_name: &'static str,
    method_name: &'static str,
    param_count: usize,
    fn_header: hir::FnHeader,
    // implicit self kind expected (none, self, &self, ...)
    self_kind: SelfKind,
    // checks against the output type
    output_type: OutType,
    // certain methods with explicit lifetimes can't implement the equivalent trait method
    lint_explicit_lifetime: bool,
}
impl ShouldImplTraitCase {
    const fn new(
        trait_name: &'static str,
        method_name: &'static str,
        param_count: usize,
        fn_header: hir::FnHeader,
        self_kind: SelfKind,
        output_type: OutType,
        lint_explicit_lifetime: bool,
    ) -> ShouldImplTraitCase {
        ShouldImplTraitCase {
            trait_name,
            method_name,
            param_count,
            fn_header,
            self_kind,
            output_type,
            lint_explicit_lifetime,
        }
    }

    fn lifetime_param_cond(&self, impl_item: &hir::ImplItem<'_>) -> bool {
        self.lint_explicit_lifetime
            || !impl_item.generics.params.iter().any(|p| {
                matches!(
                    p.kind,
                    hir::GenericParamKind::Lifetime {
                        kind: hir::LifetimeParamKind::Explicit
                    }
                )
            })
    }
}

#[rustfmt::skip]
const TRAIT_METHODS: [ShouldImplTraitCase; 30] = [
    ShouldImplTraitCase::new("std::ops::Add", "add",  2,  FN_HEADER,  SelfKind::Value,  OutType::Any, true),
    ShouldImplTraitCase::new("std::convert::AsMut", "as_mut",  1,  FN_HEADER,  SelfKind::RefMut,  OutType::Ref, true),
    ShouldImplTraitCase::new("std::convert::AsRef", "as_ref",  1,  FN_HEADER,  SelfKind::Ref,  OutType::Ref, true),
    ShouldImplTraitCase::new("std::ops::BitAnd", "bitand",  2,  FN_HEADER,  SelfKind::Value,  OutType::Any, true),
    ShouldImplTraitCase::new("std::ops::BitOr", "bitor",  2,  FN_HEADER,  SelfKind::Value,  OutType::Any, true),
    ShouldImplTraitCase::new("std::ops::BitXor", "bitxor",  2,  FN_HEADER,  SelfKind::Value,  OutType::Any, true),
    ShouldImplTraitCase::new("std::borrow::Borrow", "borrow",  1,  FN_HEADER,  SelfKind::Ref,  OutType::Ref, true),
    ShouldImplTraitCase::new("std::borrow::BorrowMut", "borrow_mut",  1,  FN_HEADER,  SelfKind::RefMut,  OutType::Ref, true),
    ShouldImplTraitCase::new("std::clone::Clone", "clone",  1,  FN_HEADER,  SelfKind::Ref,  OutType::Any, true),
    ShouldImplTraitCase::new("std::cmp::Ord", "cmp",  2,  FN_HEADER,  SelfKind::Ref,  OutType::Any, true),
    ShouldImplTraitCase::new("std::default::Default", "default",  0,  FN_HEADER,  SelfKind::No,  OutType::Any, true),
    ShouldImplTraitCase::new("std::ops::Deref", "deref",  1,  FN_HEADER,  SelfKind::Ref,  OutType::Ref, true),
    ShouldImplTraitCase::new("std::ops::DerefMut", "deref_mut",  1,  FN_HEADER,  SelfKind::RefMut,  OutType::Ref, true),
    ShouldImplTraitCase::new("std::ops::Div", "div",  2,  FN_HEADER,  SelfKind::Value,  OutType::Any, true),
    ShouldImplTraitCase::new("std::ops::Drop", "drop",  1,  FN_HEADER,  SelfKind::RefMut,  OutType::Unit, true),
    ShouldImplTraitCase::new("std::cmp::PartialEq", "eq",  2,  FN_HEADER,  SelfKind::Ref,  OutType::Bool, true),
    ShouldImplTraitCase::new("std::iter::FromIterator", "from_iter",  1,  FN_HEADER,  SelfKind::No,  OutType::Any, true),
    ShouldImplTraitCase::new("std::str::FromStr", "from_str",  1,  FN_HEADER,  SelfKind::No,  OutType::Any, true),
    ShouldImplTraitCase::new("std::hash::Hash", "hash",  2,  FN_HEADER,  SelfKind::Ref,  OutType::Unit, true),
    ShouldImplTraitCase::new("std::ops::Index", "index",  2,  FN_HEADER,  SelfKind::Ref,  OutType::Ref, true),
    ShouldImplTraitCase::new("std::ops::IndexMut", "index_mut",  2,  FN_HEADER,  SelfKind::RefMut,  OutType::Ref, true),
    ShouldImplTraitCase::new("std::iter::IntoIterator", "into_iter",  1,  FN_HEADER,  SelfKind::Value,  OutType::Any, true),
    ShouldImplTraitCase::new("std::ops::Mul", "mul",  2,  FN_HEADER,  SelfKind::Value,  OutType::Any, true),
    ShouldImplTraitCase::new("std::ops::Neg", "neg",  1,  FN_HEADER,  SelfKind::Value,  OutType::Any, true),
    ShouldImplTraitCase::new("std::iter::Iterator", "next",  1,  FN_HEADER,  SelfKind::RefMut,  OutType::Any, false),
    ShouldImplTraitCase::new("std::ops::Not", "not",  1,  FN_HEADER,  SelfKind::Value,  OutType::Any, true),
    ShouldImplTraitCase::new("std::ops::Rem", "rem",  2,  FN_HEADER,  SelfKind::Value,  OutType::Any, true),
    ShouldImplTraitCase::new("std::ops::Shl", "shl",  2,  FN_HEADER,  SelfKind::Value,  OutType::Any, true),
    ShouldImplTraitCase::new("std::ops::Shr", "shr",  2,  FN_HEADER,  SelfKind::Value,  OutType::Any, true),
    ShouldImplTraitCase::new("std::ops::Sub", "sub",  2,  FN_HEADER,  SelfKind::Value,  OutType::Any, true),
];

#[derive(Clone, Copy, PartialEq, Eq, Debug)]
enum SelfKind {
    Value,
    Ref,
    RefMut,
    No, // When we want the first argument type to be different than `Self`
}

impl SelfKind {
    fn matches<'a>(self, cx: &LateContext<'a>, parent_ty: Ty<'a>, ty: Ty<'a>) -> bool {
        fn matches_value<'a>(cx: &LateContext<'a>, parent_ty: Ty<'a>, ty: Ty<'a>) -> bool {
            if ty == parent_ty {
                true
            } else if ty.is_box() {
                ty.boxed_ty() == parent_ty
            } else if is_type_diagnostic_item(cx, ty, sym::Rc) || is_type_diagnostic_item(cx, ty, sym::Arc) {
                if let ty::Adt(_, args) = ty.kind() {
                    args.types().next().map_or(false, |t| t == parent_ty)
                } else {
                    false
                }
            } else {
                false
            }
        }

        fn matches_ref<'a>(cx: &LateContext<'a>, mutability: hir::Mutability, parent_ty: Ty<'a>, ty: Ty<'a>) -> bool {
            if let ty::Ref(_, t, m) = *ty.kind() {
                return m == mutability && t == parent_ty;
            }

            let trait_sym = match mutability {
                hir::Mutability::Not => sym::AsRef,
                hir::Mutability::Mut => sym::AsMut,
            };

            let Some(trait_def_id) = cx.tcx.get_diagnostic_item(trait_sym) else {
                return false;
            };
            implements_trait(cx, ty, trait_def_id, &[parent_ty.into()])
        }

        fn matches_none<'a>(cx: &LateContext<'a>, parent_ty: Ty<'a>, ty: Ty<'a>) -> bool {
            !matches_value(cx, parent_ty, ty)
                && !matches_ref(cx, hir::Mutability::Not, parent_ty, ty)
                && !matches_ref(cx, hir::Mutability::Mut, parent_ty, ty)
        }

        match self {
            Self::Value => matches_value(cx, parent_ty, ty),
            Self::Ref => matches_ref(cx, hir::Mutability::Not, parent_ty, ty) || ty == parent_ty && is_copy(cx, ty),
            Self::RefMut => matches_ref(cx, hir::Mutability::Mut, parent_ty, ty),
            Self::No => matches_none(cx, parent_ty, ty),
        }
    }

    #[must_use]
    fn description(self) -> &'static str {
        match self {
            Self::Value => "`self` by value",
            Self::Ref => "`self` by reference",
            Self::RefMut => "`self` by mutable reference",
            Self::No => "no `self`",
        }
    }
}

#[derive(Clone, Copy)]
enum OutType {
    Unit,
    Bool,
    Any,
    Ref,
}

impl OutType {
    fn matches(self, ty: &hir::FnRetTy<'_>) -> bool {
        let is_unit = |ty: &hir::Ty<'_>| matches!(ty.kind, hir::TyKind::Tup(&[]));
        match (self, ty) {
            (Self::Unit, &hir::FnRetTy::DefaultReturn(_)) => true,
            (Self::Unit, &hir::FnRetTy::Return(ty)) if is_unit(ty) => true,
            (Self::Bool, &hir::FnRetTy::Return(ty)) if is_bool(ty) => true,
            (Self::Any, &hir::FnRetTy::Return(ty)) if !is_unit(ty) => true,
            (Self::Ref, &hir::FnRetTy::Return(ty)) => matches!(ty.kind, hir::TyKind::Ref(_, _)),
            _ => false,
        }
    }
}

fn fn_header_equals(expected: hir::FnHeader, actual: hir::FnHeader) -> bool {
    expected.constness == actual.constness && expected.safety == actual.safety && expected.asyncness == actual.asyncness
}<|MERGE_RESOLUTION|>--- conflicted
+++ resolved
@@ -4120,11 +4120,7 @@
     /// ```no_run
     /// let x = Some(0).inspect(|x| println!("{x}"));
     /// ```
-<<<<<<< HEAD
-    #[clippy::version = "1.78.0"]
-=======
     #[clippy::version = "1.81.0"]
->>>>>>> ef3cfaa4
     pub MANUAL_INSPECT,
     complexity,
     "use of `map` returning the original item"
