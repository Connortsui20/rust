// error-pattern:cargo-clippy

#![feature(box_patterns)]
#![feature(box_syntax)]
#![feature(drain_filter)]
#![feature(in_band_lifetimes)]
#![feature(once_cell)]
#![cfg_attr(bootstrap, feature(or_patterns))]
#![feature(rustc_private)]
#![feature(stmt_expr_attributes)]
#![feature(control_flow_enum)]
#![recursion_limit = "512"]
#![cfg_attr(feature = "deny-warnings", deny(warnings))]
#![allow(clippy::missing_docs_in_private_items, clippy::must_use_candidate)]
#![warn(trivial_casts, trivial_numeric_casts)]
// warn on lints, that are included in `rust-lang/rust`s bootstrap
#![warn(rust_2018_idioms, unused_lifetimes)]
// warn on rustc internal lints
#![deny(rustc::internal)]

// FIXME: switch to something more ergonomic here, once available.
// (Currently there is no way to opt into sysroot crates without `extern crate`.)
extern crate rustc_ast;
extern crate rustc_ast_pretty;
extern crate rustc_attr;
extern crate rustc_data_structures;
extern crate rustc_driver;
extern crate rustc_errors;
extern crate rustc_hir;
extern crate rustc_hir_pretty;
extern crate rustc_index;
extern crate rustc_infer;
extern crate rustc_lexer;
extern crate rustc_lint;
extern crate rustc_middle;
extern crate rustc_mir;
extern crate rustc_parse;
extern crate rustc_parse_format;
extern crate rustc_session;
extern crate rustc_span;
extern crate rustc_target;
extern crate rustc_trait_selection;
extern crate rustc_typeck;

use clippy_utils::parse_msrv;
use rustc_data_structures::fx::FxHashSet;
use rustc_lint::LintId;
use rustc_session::Session;

/// Macro used to declare a Clippy lint.
///
/// Every lint declaration consists of 4 parts:
///
/// 1. The documentation, which is used for the website
/// 2. The `LINT_NAME`. See [lint naming][lint_naming] on lint naming conventions.
/// 3. The `lint_level`, which is a mapping from *one* of our lint groups to `Allow`, `Warn` or
///    `Deny`. The lint level here has nothing to do with what lint groups the lint is a part of.
/// 4. The `description` that contains a short explanation on what's wrong with code where the
///    lint is triggered.
///
/// Currently the categories `style`, `correctness`, `complexity` and `perf` are enabled by default.
/// As said in the README.md of this repository, if the lint level mapping changes, please update
/// README.md.
///
/// # Example
///
/// ```
/// #![feature(rustc_private)]
/// extern crate rustc_session;
/// use rustc_session::declare_tool_lint;
/// use clippy_lints::declare_clippy_lint;
///
/// declare_clippy_lint! {
///     /// **What it does:** Checks for ... (describe what the lint matches).
///     ///
///     /// **Why is this bad?** Supply the reason for linting the code.
///     ///
///     /// **Known problems:** None. (Or describe where it could go wrong.)
///     ///
///     /// **Example:**
///     ///
///     /// ```rust
///     /// // Bad
///     /// Insert a short example of code that triggers the lint
///     ///
///     /// // Good
///     /// Insert a short example of improved code that doesn't trigger the lint
///     /// ```
///     pub LINT_NAME,
///     pedantic,
///     "description"
/// }
/// ```
/// [lint_naming]: https://rust-lang.github.io/rfcs/0344-conventions-galore.html#lints
#[macro_export]
macro_rules! declare_clippy_lint {
    { $(#[$attr:meta])* pub $name:tt, style, $description:tt } => {
        declare_tool_lint! {
            $(#[$attr])* pub clippy::$name, Warn, $description, report_in_external_macro: true
        }
    };
    { $(#[$attr:meta])* pub $name:tt, correctness, $description:tt } => {
        declare_tool_lint! {
            $(#[$attr])* pub clippy::$name, Deny, $description, report_in_external_macro: true
        }
    };
    { $(#[$attr:meta])* pub $name:tt, complexity, $description:tt } => {
        declare_tool_lint! {
            $(#[$attr])* pub clippy::$name, Warn, $description, report_in_external_macro: true
        }
    };
    { $(#[$attr:meta])* pub $name:tt, perf, $description:tt } => {
        declare_tool_lint! {
            $(#[$attr])* pub clippy::$name, Warn, $description, report_in_external_macro: true
        }
    };
    { $(#[$attr:meta])* pub $name:tt, pedantic, $description:tt } => {
        declare_tool_lint! {
            $(#[$attr])* pub clippy::$name, Allow, $description, report_in_external_macro: true
        }
    };
    { $(#[$attr:meta])* pub $name:tt, restriction, $description:tt } => {
        declare_tool_lint! {
            $(#[$attr])* pub clippy::$name, Allow, $description, report_in_external_macro: true
        }
    };
    { $(#[$attr:meta])* pub $name:tt, cargo, $description:tt } => {
        declare_tool_lint! {
            $(#[$attr])* pub clippy::$name, Allow, $description, report_in_external_macro: true
        }
    };
    { $(#[$attr:meta])* pub $name:tt, nursery, $description:tt } => {
        declare_tool_lint! {
            $(#[$attr])* pub clippy::$name, Allow, $description, report_in_external_macro: true
        }
    };
    { $(#[$attr:meta])* pub $name:tt, internal, $description:tt } => {
        declare_tool_lint! {
            $(#[$attr])* pub clippy::$name, Allow, $description, report_in_external_macro: true
        }
    };
    { $(#[$attr:meta])* pub $name:tt, internal_warn, $description:tt } => {
        declare_tool_lint! {
            $(#[$attr])* pub clippy::$name, Warn, $description, report_in_external_macro: true
        }
    };
}

#[macro_export]
macro_rules! sym {
    ( $($x:tt)* ) => { clippy_utils::sym!($($x)*) }
}

#[macro_export]
macro_rules! unwrap_cargo_metadata {
    ( $($x:tt)* ) => { clippy_utils::unwrap_cargo_metadata!($($x)*) }
}

macro_rules! extract_msrv_attr {
    ( $($x:tt)* ) => { clippy_utils::extract_msrv_attr!($($x)*); }
}

mod consts;
#[macro_use]
mod utils;

// begin lints modules, do not remove this comment, it’s used in `update_lints`
mod approx_const;
mod arithmetic;
mod as_conversions;
mod asm_syntax;
mod assertions_on_constants;
mod assign_ops;
mod async_yields_async;
mod atomic_ordering;
mod attrs;
mod await_holding_invalid;
mod bit_mask;
mod blacklisted_name;
mod blocks_in_if_conditions;
mod booleans;
mod bytecount;
mod cargo_common_metadata;
mod case_sensitive_file_extension_comparisons;
mod casts;
mod checked_conversions;
mod cognitive_complexity;
mod collapsible_if;
mod collapsible_match;
mod comparison_chain;
mod copies;
mod copy_iterator;
mod create_dir;
mod dbg_macro;
mod default;
mod default_numeric_fallback;
mod dereference;
mod derive;
mod disallowed_method;
mod doc;
mod double_comparison;
mod double_parens;
mod drop_forget_ref;
mod duration_subsec;
mod else_if_without_else;
mod empty_enum;
mod entry;
mod enum_clike;
mod enum_variants;
mod eq_op;
mod erasing_op;
mod escape;
mod eta_reduction;
mod eval_order_dependence;
mod excessive_bools;
mod exhaustive_items;
mod exit;
mod explicit_write;
mod fallible_impl_from;
mod float_equality_without_abs;
mod float_literal;
mod floating_point_arithmetic;
mod format;
mod formatting;
mod from_over_into;
mod from_str_radix_10;
mod functions;
mod future_not_send;
mod get_last_with_len;
mod identity_op;
mod if_let_mutex;
mod if_let_some_result;
mod if_not_else;
mod if_then_some_else_none;
mod implicit_return;
mod implicit_saturating_sub;
mod inconsistent_struct_constructor;
mod indexing_slicing;
mod infinite_iter;
mod inherent_impl;
mod inherent_to_string;
mod inline_fn_without_body;
mod int_plus_one;
mod integer_division;
mod items_after_statements;
mod large_const_arrays;
mod large_enum_variant;
mod large_stack_arrays;
mod len_zero;
mod let_if_seq;
mod let_underscore;
mod lifetimes;
mod literal_representation;
mod loops;
mod macro_use;
mod main_recursion;
mod manual_async_fn;
mod manual_map;
mod manual_non_exhaustive;
mod manual_ok_or;
mod manual_strip;
mod manual_unwrap_or;
mod map_clone;
mod map_err_ignore;
mod map_identity;
mod map_unit_fn;
mod match_on_vec_items;
mod matches;
mod mem_discriminant;
mod mem_forget;
mod mem_replace;
mod methods;
mod minmax;
mod misc;
mod misc_early;
mod missing_const_for_fn;
mod missing_doc;
mod missing_inline;
mod modulo_arithmetic;
mod multiple_crate_versions;
mod mut_key;
mod mut_mut;
mod mut_mutex_lock;
mod mut_reference;
mod mutable_debug_assertion;
mod mutex_atomic;
mod needless_arbitrary_self_type;
mod needless_bool;
mod needless_borrow;
mod needless_borrowed_ref;
mod needless_continue;
mod needless_pass_by_value;
mod needless_question_mark;
mod needless_update;
mod neg_cmp_op_on_partial_ord;
mod neg_multiply;
mod new_without_default;
mod no_effect;
mod non_copy_const;
mod non_expressive_names;
mod open_options;
mod option_env_unwrap;
mod option_if_let_else;
mod overflow_check_conditional;
mod panic_in_result_fn;
mod panic_unimplemented;
mod partialeq_ne_impl;
mod pass_by_ref_or_value;
mod path_buf_push_overwrite;
mod pattern_type_mismatch;
mod precedence;
mod ptr;
mod ptr_eq;
mod ptr_offset_with_cast;
mod question_mark;
mod ranges;
mod redundant_clone;
mod redundant_closure_call;
mod redundant_else;
mod redundant_field_names;
mod redundant_pub_crate;
mod redundant_slicing;
mod redundant_static_lifetimes;
mod ref_option_ref;
mod reference;
mod regex;
mod repeat_once;
mod returns;
mod self_assignment;
mod semicolon_if_nothing_returned;
mod serde_api;
mod shadow;
mod single_component_path_imports;
mod size_of_in_element_count;
mod slow_vector_initialization;
mod stable_sort_primitive;
mod strings;
mod suspicious_operation_groupings;
mod suspicious_trait_impl;
mod swap;
mod tabs_in_doc_comments;
mod temporary_assignment;
mod to_digit_is_some;
mod to_string_in_display;
mod trait_bounds;
mod transmute;
mod transmuting_null;
mod try_err;
mod types;
mod undropped_manually_drops;
mod unicode;
mod unit_return_expecting_ord;
mod unit_types;
mod unnamed_address;
mod unnecessary_sort_by;
mod unnecessary_wraps;
mod unnested_or_patterns;
mod unsafe_removed_from_name;
mod unused_io_amount;
mod unused_self;
mod unused_unit;
mod unwrap;
mod unwrap_in_result;
mod upper_case_acronyms;
mod use_self;
mod useless_conversion;
mod vec;
mod vec_init_then_push;
mod vec_resize_to_zero;
mod verbose_file_reads;
mod wildcard_dependencies;
mod wildcard_imports;
mod write;
mod zero_div_zero;
mod zero_sized_map_values;
// end lints modules, do not remove this comment, it’s used in `update_lints`

pub use crate::utils::conf::Conf;

/// Register all pre expansion lints
///
/// Pre-expansion lints run before any macro expansion has happened.
///
/// Note that due to the architecture of the compiler, currently `cfg_attr` attributes on crate
/// level (i.e `#![cfg_attr(...)]`) will still be expanded even when using a pre-expansion pass.
///
/// Used in `./src/driver.rs`.
pub fn register_pre_expansion_lints(store: &mut rustc_lint::LintStore) {
    store.register_pre_expansion_pass(|| box write::Write::default());
    store.register_pre_expansion_pass(|| box attrs::EarlyAttributes);
    store.register_pre_expansion_pass(|| box dbg_macro::DbgMacro);
}

#[doc(hidden)]
pub fn read_conf(args: &[rustc_ast::NestedMetaItem], sess: &Session) -> Conf {
    use std::path::Path;
    match utils::conf::file_from_args(args) {
        Ok(file_name) => {
            // if the user specified a file, it must exist, otherwise default to `clippy.toml` but
            // do not require the file to exist
            let file_name = match file_name {
                Some(file_name) => file_name,
                None => match utils::conf::lookup_conf_file() {
                    Ok(Some(path)) => path,
                    Ok(None) => return Conf::default(),
                    Err(error) => {
                        sess.struct_err(&format!("error finding Clippy's configuration file: {}", error))
                            .emit();
                        return Conf::default();
                    },
                },
            };

            let file_name = if file_name.is_relative() {
                sess.local_crate_source_file
                    .as_deref()
                    .and_then(Path::parent)
                    .unwrap_or_else(|| Path::new(""))
                    .join(file_name)
            } else {
                file_name
            };

            let (conf, errors) = utils::conf::read(&file_name);

            // all conf errors are non-fatal, we just use the default conf in case of error
            for error in errors {
                sess.struct_err(&format!(
                    "error reading Clippy's configuration file `{}`: {}",
                    file_name.display(),
                    error
                ))
                .emit();
            }

            conf
        },
        Err((err, span)) => {
            sess.struct_span_err(span, err)
                .span_note(span, "Clippy will use default configuration")
                .emit();
            Conf::default()
        },
    }
}

/// Register all lints and lint groups with the rustc plugin registry
///
/// Used in `./src/driver.rs`.
#[allow(clippy::too_many_lines)]
#[rustfmt::skip]
pub fn register_plugins(store: &mut rustc_lint::LintStore, sess: &Session, conf: &Conf) {
    register_removed_non_tool_lints(store);

    // begin deprecated lints, do not remove this comment, it’s used in `update_lints`
    store.register_removed(
        "clippy::should_assert_eq",
        "`assert!()` will be more flexible with RFC 2011",
    );
    store.register_removed(
        "clippy::extend_from_slice",
        "`.extend_from_slice(_)` is a faster way to extend a Vec by a slice",
    );
    store.register_removed(
        "clippy::range_step_by_zero",
        "`iterator.step_by(0)` panics nowadays",
    );
    store.register_removed(
        "clippy::unstable_as_slice",
        "`Vec::as_slice` has been stabilized in 1.7",
    );
    store.register_removed(
        "clippy::unstable_as_mut_slice",
        "`Vec::as_mut_slice` has been stabilized in 1.7",
    );
    store.register_removed(
        "clippy::misaligned_transmute",
        "this lint has been split into cast_ptr_alignment and transmute_ptr_to_ptr",
    );
    store.register_removed(
        "clippy::assign_ops",
        "using compound assignment operators (e.g., `+=`) is harmless",
    );
    store.register_removed(
        "clippy::if_let_redundant_pattern_matching",
        "this lint has been changed to redundant_pattern_matching",
    );
    store.register_removed(
        "clippy::unsafe_vector_initialization",
        "the replacement suggested by this lint had substantially different behavior",
    );
    store.register_removed(
        "clippy::invalid_ref",
        "superseded by rustc lint `invalid_value`",
    );
    store.register_removed(
        "clippy::unused_collect",
        "`collect` has been marked as #[must_use] in rustc and that covers all cases of this lint",
    );
    store.register_removed(
        "clippy::into_iter_on_array",
        "this lint has been uplifted to rustc and is now called `array_into_iter`",
    );
    store.register_removed(
        "clippy::unused_label",
        "this lint has been uplifted to rustc and is now called `unused_labels`",
    );
    store.register_removed(
        "clippy::replace_consts",
        "associated-constants `MIN`/`MAX` of integers are preferred to `{min,max}_value()` and module constants",
    );
    store.register_removed(
        "clippy::regex_macro",
        "the regex! macro has been removed from the regex crate in 2018",
    );
    store.register_removed(
        "clippy::drop_bounds",
        "this lint has been uplifted to rustc and is now called `drop_bounds`",
    );
    store.register_removed(
        "clippy::temporary_cstring_as_ptr",
        "this lint has been uplifted to rustc and is now called `temporary_cstring_as_ptr`",
    );
    store.register_removed(
        "clippy::panic_params",
        "this lint has been uplifted to rustc and is now called `panic_fmt`",
    );
    store.register_removed(
        "clippy::unknown_clippy_lints",
        "this lint has been integrated into the `unknown_lints` rustc lint",
    );
    store.register_removed(
        "clippy::find_map",
        "this lint has been replaced by `manual_find_map`, a more specific lint",
    );
    // end deprecated lints, do not remove this comment, it’s used in `update_lints`

    // begin register lints, do not remove this comment, it’s used in `update_lints`
    store.register_lints(&[
        #[cfg(feature = "internal-lints")]
        &utils::internal_lints::CLIPPY_LINTS_INTERNAL,
        #[cfg(feature = "internal-lints")]
        &utils::internal_lints::COLLAPSIBLE_SPAN_LINT_CALLS,
        #[cfg(feature = "internal-lints")]
        &utils::internal_lints::COMPILER_LINT_FUNCTIONS,
        #[cfg(feature = "internal-lints")]
        &utils::internal_lints::DEFAULT_LINT,
        #[cfg(feature = "internal-lints")]
        &utils::internal_lints::INTERNING_DEFINED_SYMBOL,
        #[cfg(feature = "internal-lints")]
        &utils::internal_lints::INVALID_PATHS,
        #[cfg(feature = "internal-lints")]
        &utils::internal_lints::LINT_WITHOUT_LINT_PASS,
        #[cfg(feature = "internal-lints")]
        &utils::internal_lints::MATCH_TYPE_ON_DIAGNOSTIC_ITEM,
        #[cfg(feature = "internal-lints")]
        &utils::internal_lints::OUTER_EXPN_EXPN_DATA,
        #[cfg(feature = "internal-lints")]
        &utils::internal_lints::PRODUCE_ICE,
        #[cfg(feature = "internal-lints")]
        &utils::internal_lints::UNNECESSARY_SYMBOL_STR,
        &approx_const::APPROX_CONSTANT,
        &arithmetic::FLOAT_ARITHMETIC,
        &arithmetic::INTEGER_ARITHMETIC,
        &as_conversions::AS_CONVERSIONS,
        &asm_syntax::INLINE_ASM_X86_ATT_SYNTAX,
        &asm_syntax::INLINE_ASM_X86_INTEL_SYNTAX,
        &assertions_on_constants::ASSERTIONS_ON_CONSTANTS,
        &assign_ops::ASSIGN_OP_PATTERN,
        &assign_ops::MISREFACTORED_ASSIGN_OP,
        &async_yields_async::ASYNC_YIELDS_ASYNC,
        &atomic_ordering::INVALID_ATOMIC_ORDERING,
        &attrs::BLANKET_CLIPPY_RESTRICTION_LINTS,
        &attrs::DEPRECATED_CFG_ATTR,
        &attrs::DEPRECATED_SEMVER,
        &attrs::EMPTY_LINE_AFTER_OUTER_ATTR,
        &attrs::INLINE_ALWAYS,
        &attrs::MISMATCHED_TARGET_OS,
        &attrs::USELESS_ATTRIBUTE,
        &await_holding_invalid::AWAIT_HOLDING_LOCK,
        &await_holding_invalid::AWAIT_HOLDING_REFCELL_REF,
        &bit_mask::BAD_BIT_MASK,
        &bit_mask::INEFFECTIVE_BIT_MASK,
        &bit_mask::VERBOSE_BIT_MASK,
        &blacklisted_name::BLACKLISTED_NAME,
        &blocks_in_if_conditions::BLOCKS_IN_IF_CONDITIONS,
        &booleans::LOGIC_BUG,
        &booleans::NONMINIMAL_BOOL,
        &bytecount::NAIVE_BYTECOUNT,
        &cargo_common_metadata::CARGO_COMMON_METADATA,
        &case_sensitive_file_extension_comparisons::CASE_SENSITIVE_FILE_EXTENSION_COMPARISONS,
        &casts::CAST_LOSSLESS,
        &casts::CAST_POSSIBLE_TRUNCATION,
        &casts::CAST_POSSIBLE_WRAP,
        &casts::CAST_PRECISION_LOSS,
        &casts::CAST_PTR_ALIGNMENT,
        &casts::CAST_REF_TO_MUT,
        &casts::CAST_SIGN_LOSS,
        &casts::CHAR_LIT_AS_U8,
        &casts::FN_TO_NUMERIC_CAST,
        &casts::FN_TO_NUMERIC_CAST_WITH_TRUNCATION,
        &casts::PTR_AS_PTR,
        &casts::UNNECESSARY_CAST,
        &checked_conversions::CHECKED_CONVERSIONS,
        &cognitive_complexity::COGNITIVE_COMPLEXITY,
        &collapsible_if::COLLAPSIBLE_ELSE_IF,
        &collapsible_if::COLLAPSIBLE_IF,
        &collapsible_match::COLLAPSIBLE_MATCH,
        &comparison_chain::COMPARISON_CHAIN,
        &copies::IFS_SAME_COND,
        &copies::IF_SAME_THEN_ELSE,
        &copies::SAME_FUNCTIONS_IN_IF_CONDITION,
        &copy_iterator::COPY_ITERATOR,
        &create_dir::CREATE_DIR,
        &dbg_macro::DBG_MACRO,
        &default::DEFAULT_TRAIT_ACCESS,
        &default::FIELD_REASSIGN_WITH_DEFAULT,
        &default_numeric_fallback::DEFAULT_NUMERIC_FALLBACK,
        &dereference::EXPLICIT_DEREF_METHODS,
        &derive::DERIVE_HASH_XOR_EQ,
        &derive::DERIVE_ORD_XOR_PARTIAL_ORD,
        &derive::EXPL_IMPL_CLONE_ON_COPY,
        &derive::UNSAFE_DERIVE_DESERIALIZE,
        &disallowed_method::DISALLOWED_METHOD,
        &doc::DOC_MARKDOWN,
        &doc::MISSING_ERRORS_DOC,
        &doc::MISSING_PANICS_DOC,
        &doc::MISSING_SAFETY_DOC,
        &doc::NEEDLESS_DOCTEST_MAIN,
        &double_comparison::DOUBLE_COMPARISONS,
        &double_parens::DOUBLE_PARENS,
        &drop_forget_ref::DROP_COPY,
        &drop_forget_ref::DROP_REF,
        &drop_forget_ref::FORGET_COPY,
        &drop_forget_ref::FORGET_REF,
        &duration_subsec::DURATION_SUBSEC,
        &else_if_without_else::ELSE_IF_WITHOUT_ELSE,
        &empty_enum::EMPTY_ENUM,
        &entry::MAP_ENTRY,
        &enum_clike::ENUM_CLIKE_UNPORTABLE_VARIANT,
        &enum_variants::ENUM_VARIANT_NAMES,
        &enum_variants::MODULE_INCEPTION,
        &enum_variants::MODULE_NAME_REPETITIONS,
        &enum_variants::PUB_ENUM_VARIANT_NAMES,
        &eq_op::EQ_OP,
        &eq_op::OP_REF,
        &erasing_op::ERASING_OP,
        &escape::BOXED_LOCAL,
        &eta_reduction::REDUNDANT_CLOSURE,
        &eta_reduction::REDUNDANT_CLOSURE_FOR_METHOD_CALLS,
        &eval_order_dependence::DIVERGING_SUB_EXPRESSION,
        &eval_order_dependence::EVAL_ORDER_DEPENDENCE,
        &excessive_bools::FN_PARAMS_EXCESSIVE_BOOLS,
        &excessive_bools::STRUCT_EXCESSIVE_BOOLS,
        &exhaustive_items::EXHAUSTIVE_ENUMS,
        &exhaustive_items::EXHAUSTIVE_STRUCTS,
        &exit::EXIT,
        &explicit_write::EXPLICIT_WRITE,
        &fallible_impl_from::FALLIBLE_IMPL_FROM,
        &float_equality_without_abs::FLOAT_EQUALITY_WITHOUT_ABS,
        &float_literal::EXCESSIVE_PRECISION,
        &float_literal::LOSSY_FLOAT_LITERAL,
        &floating_point_arithmetic::IMPRECISE_FLOPS,
        &floating_point_arithmetic::SUBOPTIMAL_FLOPS,
        &format::USELESS_FORMAT,
        &formatting::POSSIBLE_MISSING_COMMA,
        &formatting::SUSPICIOUS_ASSIGNMENT_FORMATTING,
        &formatting::SUSPICIOUS_ELSE_FORMATTING,
        &formatting::SUSPICIOUS_UNARY_OP_FORMATTING,
        &from_over_into::FROM_OVER_INTO,
        &from_str_radix_10::FROM_STR_RADIX_10,
        &functions::DOUBLE_MUST_USE,
        &functions::MUST_USE_CANDIDATE,
        &functions::MUST_USE_UNIT,
        &functions::NOT_UNSAFE_PTR_ARG_DEREF,
        &functions::RESULT_UNIT_ERR,
        &functions::TOO_MANY_ARGUMENTS,
        &functions::TOO_MANY_LINES,
        &future_not_send::FUTURE_NOT_SEND,
        &get_last_with_len::GET_LAST_WITH_LEN,
        &identity_op::IDENTITY_OP,
        &if_let_mutex::IF_LET_MUTEX,
        &if_let_some_result::IF_LET_SOME_RESULT,
        &if_not_else::IF_NOT_ELSE,
        &if_then_some_else_none::IF_THEN_SOME_ELSE_NONE,
        &implicit_return::IMPLICIT_RETURN,
        &implicit_saturating_sub::IMPLICIT_SATURATING_SUB,
        &inconsistent_struct_constructor::INCONSISTENT_STRUCT_CONSTRUCTOR,
        &indexing_slicing::INDEXING_SLICING,
        &indexing_slicing::OUT_OF_BOUNDS_INDEXING,
        &infinite_iter::INFINITE_ITER,
        &infinite_iter::MAYBE_INFINITE_ITER,
        &inherent_impl::MULTIPLE_INHERENT_IMPL,
        &inherent_to_string::INHERENT_TO_STRING,
        &inherent_to_string::INHERENT_TO_STRING_SHADOW_DISPLAY,
        &inline_fn_without_body::INLINE_FN_WITHOUT_BODY,
        &int_plus_one::INT_PLUS_ONE,
        &integer_division::INTEGER_DIVISION,
        &items_after_statements::ITEMS_AFTER_STATEMENTS,
        &large_const_arrays::LARGE_CONST_ARRAYS,
        &large_enum_variant::LARGE_ENUM_VARIANT,
        &large_stack_arrays::LARGE_STACK_ARRAYS,
        &len_zero::COMPARISON_TO_EMPTY,
        &len_zero::LEN_WITHOUT_IS_EMPTY,
        &len_zero::LEN_ZERO,
        &let_if_seq::USELESS_LET_IF_SEQ,
        &let_underscore::LET_UNDERSCORE_DROP,
        &let_underscore::LET_UNDERSCORE_LOCK,
        &let_underscore::LET_UNDERSCORE_MUST_USE,
        &lifetimes::EXTRA_UNUSED_LIFETIMES,
        &lifetimes::NEEDLESS_LIFETIMES,
        &literal_representation::DECIMAL_LITERAL_REPRESENTATION,
        &literal_representation::INCONSISTENT_DIGIT_GROUPING,
        &literal_representation::LARGE_DIGIT_GROUPS,
        &literal_representation::MISTYPED_LITERAL_SUFFIXES,
        &literal_representation::UNREADABLE_LITERAL,
        &literal_representation::UNUSUAL_BYTE_GROUPINGS,
        &loops::EMPTY_LOOP,
        &loops::EXPLICIT_COUNTER_LOOP,
        &loops::EXPLICIT_INTO_ITER_LOOP,
        &loops::EXPLICIT_ITER_LOOP,
        &loops::FOR_KV_MAP,
        &loops::FOR_LOOPS_OVER_FALLIBLES,
        &loops::ITER_NEXT_LOOP,
        &loops::MANUAL_FLATTEN,
        &loops::MANUAL_MEMCPY,
        &loops::MUT_RANGE_BOUND,
        &loops::NEEDLESS_COLLECT,
        &loops::NEEDLESS_RANGE_LOOP,
        &loops::NEVER_LOOP,
        &loops::SAME_ITEM_PUSH,
        &loops::SINGLE_ELEMENT_LOOP,
        &loops::WHILE_IMMUTABLE_CONDITION,
        &loops::WHILE_LET_LOOP,
        &loops::WHILE_LET_ON_ITERATOR,
        &macro_use::MACRO_USE_IMPORTS,
        &main_recursion::MAIN_RECURSION,
        &manual_async_fn::MANUAL_ASYNC_FN,
        &manual_map::MANUAL_MAP,
        &manual_non_exhaustive::MANUAL_NON_EXHAUSTIVE,
        &manual_ok_or::MANUAL_OK_OR,
        &manual_strip::MANUAL_STRIP,
        &manual_unwrap_or::MANUAL_UNWRAP_OR,
        &map_clone::MAP_CLONE,
        &map_err_ignore::MAP_ERR_IGNORE,
        &map_identity::MAP_IDENTITY,
        &map_unit_fn::OPTION_MAP_UNIT_FN,
        &map_unit_fn::RESULT_MAP_UNIT_FN,
        &match_on_vec_items::MATCH_ON_VEC_ITEMS,
        &matches::INFALLIBLE_DESTRUCTURING_MATCH,
        &matches::MATCH_AS_REF,
        &matches::MATCH_BOOL,
        &matches::MATCH_LIKE_MATCHES_MACRO,
        &matches::MATCH_OVERLAPPING_ARM,
        &matches::MATCH_REF_PATS,
        &matches::MATCH_SAME_ARMS,
        &matches::MATCH_SINGLE_BINDING,
        &matches::MATCH_WILDCARD_FOR_SINGLE_VARIANTS,
        &matches::MATCH_WILD_ERR_ARM,
        &matches::REDUNDANT_PATTERN_MATCHING,
        &matches::REST_PAT_IN_FULLY_BOUND_STRUCTS,
        &matches::SINGLE_MATCH,
        &matches::SINGLE_MATCH_ELSE,
        &matches::WILDCARD_ENUM_MATCH_ARM,
        &matches::WILDCARD_IN_OR_PATTERNS,
        &mem_discriminant::MEM_DISCRIMINANT_NON_ENUM,
        &mem_forget::MEM_FORGET,
        &mem_replace::MEM_REPLACE_OPTION_WITH_NONE,
        &mem_replace::MEM_REPLACE_WITH_DEFAULT,
        &mem_replace::MEM_REPLACE_WITH_UNINIT,
        &methods::BIND_INSTEAD_OF_MAP,
        &methods::BYTES_NTH,
        &methods::CHARS_LAST_CMP,
        &methods::CHARS_NEXT_CMP,
        &methods::CLONE_DOUBLE_REF,
        &methods::CLONE_ON_COPY,
        &methods::CLONE_ON_REF_PTR,
        &methods::EXPECT_FUN_CALL,
        &methods::EXPECT_USED,
        &methods::FILETYPE_IS_FILE,
        &methods::FILTER_MAP,
        &methods::FILTER_MAP_IDENTITY,
        &methods::FILTER_MAP_NEXT,
        &methods::FILTER_NEXT,
        &methods::FLAT_MAP_IDENTITY,
        &methods::FROM_ITER_INSTEAD_OF_COLLECT,
        &methods::GET_UNWRAP,
        &methods::IMPLICIT_CLONE,
        &methods::INEFFICIENT_TO_STRING,
        &methods::INSPECT_FOR_EACH,
        &methods::INTO_ITER_ON_REF,
        &methods::ITERATOR_STEP_BY_ZERO,
        &methods::ITER_CLONED_COLLECT,
        &methods::ITER_COUNT,
        &methods::ITER_NEXT_SLICE,
        &methods::ITER_NTH,
        &methods::ITER_NTH_ZERO,
        &methods::ITER_SKIP_NEXT,
        &methods::MANUAL_FILTER_MAP,
        &methods::MANUAL_FIND_MAP,
        &methods::MANUAL_SATURATING_ARITHMETIC,
        &methods::MAP_COLLECT_RESULT_UNIT,
        &methods::MAP_FLATTEN,
        &methods::MAP_UNWRAP_OR,
        &methods::NEW_RET_NO_SELF,
        &methods::OK_EXPECT,
        &methods::OPTION_AS_REF_DEREF,
        &methods::OPTION_MAP_OR_NONE,
        &methods::OR_FUN_CALL,
        &methods::RESULT_MAP_OR_INTO_OPTION,
        &methods::SEARCH_IS_SOME,
        &methods::SHOULD_IMPLEMENT_TRAIT,
        &methods::SINGLE_CHAR_ADD_STR,
        &methods::SINGLE_CHAR_PATTERN,
        &methods::SKIP_WHILE_NEXT,
        &methods::STRING_EXTEND_CHARS,
        &methods::SUSPICIOUS_MAP,
        &methods::UNINIT_ASSUMED_INIT,
        &methods::UNNECESSARY_FILTER_MAP,
        &methods::UNNECESSARY_FOLD,
        &methods::UNNECESSARY_LAZY_EVALUATIONS,
        &methods::UNWRAP_USED,
        &methods::USELESS_ASREF,
        &methods::WRONG_PUB_SELF_CONVENTION,
        &methods::WRONG_SELF_CONVENTION,
        &methods::ZST_OFFSET,
        &minmax::MIN_MAX,
        &misc::CMP_NAN,
        &misc::CMP_OWNED,
        &misc::FLOAT_CMP,
        &misc::FLOAT_CMP_CONST,
        &misc::MODULO_ONE,
        &misc::SHORT_CIRCUIT_STATEMENT,
        &misc::TOPLEVEL_REF_ARG,
        &misc::USED_UNDERSCORE_BINDING,
        &misc::ZERO_PTR,
        &misc_early::BUILTIN_TYPE_SHADOW,
        &misc_early::DOUBLE_NEG,
        &misc_early::DUPLICATE_UNDERSCORE_ARGUMENT,
        &misc_early::MIXED_CASE_HEX_LITERALS,
        &misc_early::REDUNDANT_PATTERN,
        &misc_early::UNNEEDED_FIELD_PATTERN,
        &misc_early::UNNEEDED_WILDCARD_PATTERN,
        &misc_early::UNSEPARATED_LITERAL_SUFFIX,
        &misc_early::ZERO_PREFIXED_LITERAL,
        &missing_const_for_fn::MISSING_CONST_FOR_FN,
        &missing_doc::MISSING_DOCS_IN_PRIVATE_ITEMS,
        &missing_inline::MISSING_INLINE_IN_PUBLIC_ITEMS,
        &modulo_arithmetic::MODULO_ARITHMETIC,
        &multiple_crate_versions::MULTIPLE_CRATE_VERSIONS,
        &mut_key::MUTABLE_KEY_TYPE,
        &mut_mut::MUT_MUT,
        &mut_mutex_lock::MUT_MUTEX_LOCK,
        &mut_reference::UNNECESSARY_MUT_PASSED,
        &mutable_debug_assertion::DEBUG_ASSERT_WITH_MUT_CALL,
        &mutex_atomic::MUTEX_ATOMIC,
        &mutex_atomic::MUTEX_INTEGER,
        &needless_arbitrary_self_type::NEEDLESS_ARBITRARY_SELF_TYPE,
        &needless_bool::BOOL_COMPARISON,
        &needless_bool::NEEDLESS_BOOL,
        &needless_borrow::NEEDLESS_BORROW,
        &needless_borrowed_ref::NEEDLESS_BORROWED_REFERENCE,
        &needless_continue::NEEDLESS_CONTINUE,
        &needless_pass_by_value::NEEDLESS_PASS_BY_VALUE,
        &needless_question_mark::NEEDLESS_QUESTION_MARK,
        &needless_update::NEEDLESS_UPDATE,
        &neg_cmp_op_on_partial_ord::NEG_CMP_OP_ON_PARTIAL_ORD,
        &neg_multiply::NEG_MULTIPLY,
        &new_without_default::NEW_WITHOUT_DEFAULT,
        &no_effect::NO_EFFECT,
        &no_effect::UNNECESSARY_OPERATION,
        &non_copy_const::BORROW_INTERIOR_MUTABLE_CONST,
        &non_copy_const::DECLARE_INTERIOR_MUTABLE_CONST,
        &non_expressive_names::JUST_UNDERSCORES_AND_DIGITS,
        &non_expressive_names::MANY_SINGLE_CHAR_NAMES,
        &non_expressive_names::SIMILAR_NAMES,
        &open_options::NONSENSICAL_OPEN_OPTIONS,
        &option_env_unwrap::OPTION_ENV_UNWRAP,
        &option_if_let_else::OPTION_IF_LET_ELSE,
        &overflow_check_conditional::OVERFLOW_CHECK_CONDITIONAL,
        &panic_in_result_fn::PANIC_IN_RESULT_FN,
        &panic_unimplemented::PANIC,
        &panic_unimplemented::TODO,
        &panic_unimplemented::UNIMPLEMENTED,
        &panic_unimplemented::UNREACHABLE,
        &partialeq_ne_impl::PARTIALEQ_NE_IMPL,
        &pass_by_ref_or_value::LARGE_TYPES_PASSED_BY_VALUE,
        &pass_by_ref_or_value::TRIVIALLY_COPY_PASS_BY_REF,
        &path_buf_push_overwrite::PATH_BUF_PUSH_OVERWRITE,
        &pattern_type_mismatch::PATTERN_TYPE_MISMATCH,
        &precedence::PRECEDENCE,
        &ptr::CMP_NULL,
        &ptr::MUT_FROM_REF,
        &ptr::PTR_ARG,
        &ptr_eq::PTR_EQ,
        &ptr_offset_with_cast::PTR_OFFSET_WITH_CAST,
        &question_mark::QUESTION_MARK,
        &ranges::MANUAL_RANGE_CONTAINS,
        &ranges::RANGE_MINUS_ONE,
        &ranges::RANGE_PLUS_ONE,
        &ranges::RANGE_ZIP_WITH_LEN,
        &ranges::REVERSED_EMPTY_RANGES,
        &redundant_clone::REDUNDANT_CLONE,
        &redundant_closure_call::REDUNDANT_CLOSURE_CALL,
        &redundant_else::REDUNDANT_ELSE,
        &redundant_field_names::REDUNDANT_FIELD_NAMES,
        &redundant_pub_crate::REDUNDANT_PUB_CRATE,
        &redundant_slicing::REDUNDANT_SLICING,
        &redundant_static_lifetimes::REDUNDANT_STATIC_LIFETIMES,
        &ref_option_ref::REF_OPTION_REF,
        &reference::DEREF_ADDROF,
        &reference::REF_IN_DEREF,
        &regex::INVALID_REGEX,
        &regex::TRIVIAL_REGEX,
        &repeat_once::REPEAT_ONCE,
        &returns::LET_AND_RETURN,
        &returns::NEEDLESS_RETURN,
        &self_assignment::SELF_ASSIGNMENT,
        &semicolon_if_nothing_returned::SEMICOLON_IF_NOTHING_RETURNED,
        &serde_api::SERDE_API_MISUSE,
        &shadow::SHADOW_REUSE,
        &shadow::SHADOW_SAME,
        &shadow::SHADOW_UNRELATED,
        &single_component_path_imports::SINGLE_COMPONENT_PATH_IMPORTS,
        &size_of_in_element_count::SIZE_OF_IN_ELEMENT_COUNT,
        &slow_vector_initialization::SLOW_VECTOR_INITIALIZATION,
        &stable_sort_primitive::STABLE_SORT_PRIMITIVE,
        &strings::STRING_ADD,
        &strings::STRING_ADD_ASSIGN,
        &strings::STRING_FROM_UTF8_AS_BYTES,
        &strings::STRING_LIT_AS_BYTES,
        &strings::STRING_TO_STRING,
        &strings::STR_TO_STRING,
        &suspicious_operation_groupings::SUSPICIOUS_OPERATION_GROUPINGS,
        &suspicious_trait_impl::SUSPICIOUS_ARITHMETIC_IMPL,
        &suspicious_trait_impl::SUSPICIOUS_OP_ASSIGN_IMPL,
        &swap::ALMOST_SWAPPED,
        &swap::MANUAL_SWAP,
        &tabs_in_doc_comments::TABS_IN_DOC_COMMENTS,
        &temporary_assignment::TEMPORARY_ASSIGNMENT,
        &to_digit_is_some::TO_DIGIT_IS_SOME,
        &to_string_in_display::TO_STRING_IN_DISPLAY,
        &trait_bounds::TRAIT_DUPLICATION_IN_BOUNDS,
        &trait_bounds::TYPE_REPETITION_IN_BOUNDS,
        &transmute::CROSSPOINTER_TRANSMUTE,
        &transmute::TRANSMUTES_EXPRESSIBLE_AS_PTR_CASTS,
        &transmute::TRANSMUTE_BYTES_TO_STR,
        &transmute::TRANSMUTE_FLOAT_TO_INT,
        &transmute::TRANSMUTE_INT_TO_BOOL,
        &transmute::TRANSMUTE_INT_TO_CHAR,
        &transmute::TRANSMUTE_INT_TO_FLOAT,
        &transmute::TRANSMUTE_PTR_TO_PTR,
        &transmute::TRANSMUTE_PTR_TO_REF,
        &transmute::UNSOUND_COLLECTION_TRANSMUTE,
        &transmute::USELESS_TRANSMUTE,
        &transmute::WRONG_TRANSMUTE,
        &transmuting_null::TRANSMUTING_NULL,
        &try_err::TRY_ERR,
        &types::ABSURD_EXTREME_COMPARISONS,
        &types::BORROWED_BOX,
        &types::BOX_VEC,
        &types::IMPLICIT_HASHER,
        &types::INVALID_UPCAST_COMPARISONS,
        &types::LINKEDLIST,
        &types::OPTION_OPTION,
        &types::RC_BUFFER,
        &types::REDUNDANT_ALLOCATION,
        &types::TYPE_COMPLEXITY,
<<<<<<< HEAD
        &types::UNIT_ARG,
        &types::UNIT_CMP,
=======
>>>>>>> 981ffa7c
        &types::VEC_BOX,
        &undropped_manually_drops::UNDROPPED_MANUALLY_DROPS,
        &unicode::INVISIBLE_CHARACTERS,
        &unicode::NON_ASCII_LITERAL,
        &unicode::UNICODE_NOT_NFC,
        &unit_return_expecting_ord::UNIT_RETURN_EXPECTING_ORD,
        &unit_types::LET_UNIT_VALUE,
        &unit_types::UNIT_ARG,
        &unit_types::UNIT_CMP,
        &unnamed_address::FN_ADDRESS_COMPARISONS,
        &unnamed_address::VTABLE_ADDRESS_COMPARISONS,
        &unnecessary_sort_by::UNNECESSARY_SORT_BY,
        &unnecessary_wraps::UNNECESSARY_WRAPS,
        &unnested_or_patterns::UNNESTED_OR_PATTERNS,
        &unsafe_removed_from_name::UNSAFE_REMOVED_FROM_NAME,
        &unused_io_amount::UNUSED_IO_AMOUNT,
        &unused_self::UNUSED_SELF,
        &unused_unit::UNUSED_UNIT,
        &unwrap::PANICKING_UNWRAP,
        &unwrap::UNNECESSARY_UNWRAP,
        &unwrap_in_result::UNWRAP_IN_RESULT,
        &upper_case_acronyms::UPPER_CASE_ACRONYMS,
        &use_self::USE_SELF,
        &useless_conversion::USELESS_CONVERSION,
        &vec::USELESS_VEC,
        &vec_init_then_push::VEC_INIT_THEN_PUSH,
        &vec_resize_to_zero::VEC_RESIZE_TO_ZERO,
        &verbose_file_reads::VERBOSE_FILE_READS,
        &wildcard_dependencies::WILDCARD_DEPENDENCIES,
        &wildcard_imports::ENUM_GLOB_USE,
        &wildcard_imports::WILDCARD_IMPORTS,
        &write::PRINTLN_EMPTY_STRING,
        &write::PRINT_LITERAL,
        &write::PRINT_STDERR,
        &write::PRINT_STDOUT,
        &write::PRINT_WITH_NEWLINE,
        &write::USE_DEBUG,
        &write::WRITELN_EMPTY_STRING,
        &write::WRITE_LITERAL,
        &write::WRITE_WITH_NEWLINE,
        &zero_div_zero::ZERO_DIVIDED_BY_ZERO,
        &zero_sized_map_values::ZERO_SIZED_MAP_VALUES,
    ]);
    // end register lints, do not remove this comment, it’s used in `update_lints`

    // all the internal lints
    #[cfg(feature = "internal-lints")]
    {
        store.register_early_pass(|| box utils::internal_lints::ClippyLintsInternal);
        store.register_early_pass(|| box utils::internal_lints::ProduceIce);
        store.register_late_pass(|| box utils::inspector::DeepCodeInspector);
        store.register_late_pass(|| box utils::internal_lints::CollapsibleCalls);
        store.register_late_pass(|| box utils::internal_lints::CompilerLintFunctions::new());
        store.register_late_pass(|| box utils::internal_lints::InvalidPaths);
        store.register_late_pass(|| box utils::internal_lints::InterningDefinedSymbol::default());
        store.register_late_pass(|| box utils::internal_lints::LintWithoutLintPass::default());
        store.register_late_pass(|| box utils::internal_lints::MatchTypeOnDiagItem);
        store.register_late_pass(|| box utils::internal_lints::OuterExpnDataPass);
    }
    store.register_late_pass(|| box utils::author::Author);
    store.register_late_pass(|| box await_holding_invalid::AwaitHolding);
    store.register_late_pass(|| box serde_api::SerdeApi);
    let vec_box_size_threshold = conf.vec_box_size_threshold;
    store.register_late_pass(move || box types::Types::new(vec_box_size_threshold));
    store.register_late_pass(|| box booleans::NonminimalBool);
    store.register_late_pass(|| box eq_op::EqOp);
    store.register_late_pass(|| box enum_clike::UnportableVariant);
    store.register_late_pass(|| box float_literal::FloatLiteral);
    let verbose_bit_mask_threshold = conf.verbose_bit_mask_threshold;
    store.register_late_pass(move || box bit_mask::BitMask::new(verbose_bit_mask_threshold));
    store.register_late_pass(|| box ptr::Ptr);
    store.register_late_pass(|| box ptr_eq::PtrEq);
    store.register_late_pass(|| box needless_bool::NeedlessBool);
    store.register_late_pass(|| box needless_bool::BoolComparison);
    store.register_late_pass(|| box approx_const::ApproxConstant);
    store.register_late_pass(|| box misc::MiscLints);
    store.register_late_pass(|| box eta_reduction::EtaReduction);
    store.register_late_pass(|| box identity_op::IdentityOp);
    store.register_late_pass(|| box erasing_op::ErasingOp);
    store.register_late_pass(|| box mut_mut::MutMut);
    store.register_late_pass(|| box mut_reference::UnnecessaryMutPassed);
    store.register_late_pass(|| box len_zero::LenZero);
    store.register_late_pass(|| box attrs::Attributes);
    store.register_late_pass(|| box blocks_in_if_conditions::BlocksInIfConditions);
    store.register_late_pass(|| box collapsible_match::CollapsibleMatch);
    store.register_late_pass(|| box unicode::Unicode);
    store.register_late_pass(|| box unit_return_expecting_ord::UnitReturnExpectingOrd);
    store.register_late_pass(|| box strings::StringAdd);
    store.register_late_pass(|| box implicit_return::ImplicitReturn);
    store.register_late_pass(|| box implicit_saturating_sub::ImplicitSaturatingSub);
    store.register_late_pass(|| box default_numeric_fallback::DefaultNumericFallback);
    store.register_late_pass(|| box inconsistent_struct_constructor::InconsistentStructConstructor);

    let msrv = conf.msrv.as_ref().and_then(|s| {
        parse_msrv(s, None, None).or_else(|| {
            sess.err(&format!("error reading Clippy's configuration file. `{}` is not a valid Rust version", s));
            None
        })
    });

    store.register_late_pass(move || box methods::Methods::new(msrv));
    store.register_late_pass(move || box matches::Matches::new(msrv));
    store.register_early_pass(move || box manual_non_exhaustive::ManualNonExhaustive::new(msrv));
    store.register_late_pass(move || box manual_strip::ManualStrip::new(msrv));
    store.register_early_pass(move || box redundant_static_lifetimes::RedundantStaticLifetimes::new(msrv));
    store.register_early_pass(move || box redundant_field_names::RedundantFieldNames::new(msrv));
    store.register_late_pass(move || box checked_conversions::CheckedConversions::new(msrv));
    store.register_late_pass(move || box mem_replace::MemReplace::new(msrv));
    store.register_late_pass(move || box ranges::Ranges::new(msrv));
    store.register_late_pass(move || box from_over_into::FromOverInto::new(msrv));
    store.register_late_pass(move || box use_self::UseSelf::new(msrv));
    store.register_late_pass(move || box missing_const_for_fn::MissingConstForFn::new(msrv));
    store.register_late_pass(move || box needless_question_mark::NeedlessQuestionMark::new(msrv));
    store.register_late_pass(move || box casts::Casts::new(msrv));

    store.register_late_pass(|| box size_of_in_element_count::SizeOfInElementCount);
    store.register_late_pass(|| box map_clone::MapClone);
    store.register_late_pass(|| box map_err_ignore::MapErrIgnore);
    store.register_late_pass(|| box shadow::Shadow);
    store.register_late_pass(|| box unit_types::UnitTypes);
    store.register_late_pass(|| box loops::Loops);
    store.register_late_pass(|| box main_recursion::MainRecursion::default());
    store.register_late_pass(|| box lifetimes::Lifetimes);
    store.register_late_pass(|| box entry::HashMapPass);
    let type_complexity_threshold = conf.type_complexity_threshold;
    store.register_late_pass(move || box types::TypeComplexity::new(type_complexity_threshold));
    store.register_late_pass(|| box minmax::MinMaxPass);
    store.register_late_pass(|| box open_options::OpenOptions);
    store.register_late_pass(|| box zero_div_zero::ZeroDiv);
    store.register_late_pass(|| box mutex_atomic::Mutex);
    store.register_late_pass(|| box needless_update::NeedlessUpdate);
    store.register_late_pass(|| box needless_borrow::NeedlessBorrow::default());
    store.register_late_pass(|| box needless_borrowed_ref::NeedlessBorrowedRef);
    store.register_late_pass(|| box no_effect::NoEffect);
    store.register_late_pass(|| box temporary_assignment::TemporaryAssignment);
    store.register_late_pass(|| box transmute::Transmute);
    let cognitive_complexity_threshold = conf.cognitive_complexity_threshold;
    store.register_late_pass(move || box cognitive_complexity::CognitiveComplexity::new(cognitive_complexity_threshold));
    let too_large_for_stack = conf.too_large_for_stack;
    store.register_late_pass(move || box escape::BoxedLocal{too_large_for_stack});
    store.register_late_pass(move || box vec::UselessVec{too_large_for_stack});
    store.register_late_pass(|| box panic_unimplemented::PanicUnimplemented);
    store.register_late_pass(|| box strings::StringLitAsBytes);
    store.register_late_pass(|| box derive::Derive);
    store.register_late_pass(|| box get_last_with_len::GetLastWithLen);
    store.register_late_pass(|| box drop_forget_ref::DropForgetRef);
    store.register_late_pass(|| box empty_enum::EmptyEnum);
    store.register_late_pass(|| box types::AbsurdExtremeComparisons);
    store.register_late_pass(|| box types::InvalidUpcastComparisons);
    store.register_late_pass(|| box regex::Regex::default());
    store.register_late_pass(|| box copies::CopyAndPaste);
    store.register_late_pass(|| box copy_iterator::CopyIterator);
    store.register_late_pass(|| box format::UselessFormat);
    store.register_late_pass(|| box swap::Swap);
    store.register_late_pass(|| box overflow_check_conditional::OverflowCheckConditional);
    store.register_late_pass(|| box new_without_default::NewWithoutDefault::default());
    let blacklisted_names = conf.blacklisted_names.iter().cloned().collect::<FxHashSet<_>>();
    store.register_late_pass(move || box blacklisted_name::BlacklistedName::new(blacklisted_names.clone()));
    let too_many_arguments_threshold1 = conf.too_many_arguments_threshold;
    let too_many_lines_threshold2 = conf.too_many_lines_threshold;
    store.register_late_pass(move || box functions::Functions::new(too_many_arguments_threshold1, too_many_lines_threshold2));
    let doc_valid_idents = conf.doc_valid_idents.iter().cloned().collect::<FxHashSet<_>>();
    store.register_late_pass(move || box doc::DocMarkdown::new(doc_valid_idents.clone()));
    store.register_late_pass(|| box neg_multiply::NegMultiply);
    store.register_late_pass(|| box mem_discriminant::MemDiscriminant);
    store.register_late_pass(|| box mem_forget::MemForget);
    store.register_late_pass(|| box arithmetic::Arithmetic::default());
    store.register_late_pass(|| box assign_ops::AssignOps);
    store.register_late_pass(|| box let_if_seq::LetIfSeq);
    store.register_late_pass(|| box eval_order_dependence::EvalOrderDependence);
    store.register_late_pass(|| box missing_doc::MissingDoc::new());
    store.register_late_pass(|| box missing_inline::MissingInline);
    store.register_late_pass(move || box exhaustive_items::ExhaustiveItems);
    store.register_late_pass(|| box if_let_some_result::OkIfLet);
    store.register_late_pass(|| box partialeq_ne_impl::PartialEqNeImpl);
    store.register_late_pass(|| box unused_io_amount::UnusedIoAmount);
    let enum_variant_size_threshold = conf.enum_variant_size_threshold;
    store.register_late_pass(move || box large_enum_variant::LargeEnumVariant::new(enum_variant_size_threshold));
    store.register_late_pass(|| box explicit_write::ExplicitWrite);
    store.register_late_pass(|| box needless_pass_by_value::NeedlessPassByValue);
    let pass_by_ref_or_value = pass_by_ref_or_value::PassByRefOrValue::new(
        conf.trivial_copy_size_limit,
        conf.pass_by_value_size_limit,
        &sess.target,
    );
    store.register_late_pass(move || box pass_by_ref_or_value);
    store.register_late_pass(|| box ref_option_ref::RefOptionRef);
    store.register_late_pass(|| box try_err::TryErr);
    store.register_late_pass(|| box bytecount::ByteCount);
    store.register_late_pass(|| box infinite_iter::InfiniteIter);
    store.register_late_pass(|| box inline_fn_without_body::InlineFnWithoutBody);
    store.register_late_pass(|| box useless_conversion::UselessConversion::default());
    store.register_late_pass(|| box types::ImplicitHasher);
    store.register_late_pass(|| box fallible_impl_from::FallibleImplFrom);
    store.register_late_pass(|| box double_comparison::DoubleComparisons);
    store.register_late_pass(|| box question_mark::QuestionMark);
    store.register_early_pass(|| box suspicious_operation_groupings::SuspiciousOperationGroupings);
    store.register_late_pass(|| box suspicious_trait_impl::SuspiciousImpl);
    store.register_late_pass(|| box map_unit_fn::MapUnit);
    store.register_late_pass(|| box inherent_impl::MultipleInherentImpl::default());
    store.register_late_pass(|| box neg_cmp_op_on_partial_ord::NoNegCompOpForPartialOrd);
    store.register_late_pass(|| box unwrap::Unwrap);
    store.register_late_pass(|| box duration_subsec::DurationSubsec);
    store.register_late_pass(|| box indexing_slicing::IndexingSlicing);
    store.register_late_pass(|| box non_copy_const::NonCopyConst);
    store.register_late_pass(|| box ptr_offset_with_cast::PtrOffsetWithCast);
    store.register_late_pass(|| box redundant_clone::RedundantClone);
    store.register_late_pass(|| box slow_vector_initialization::SlowVectorInit);
    store.register_late_pass(|| box unnecessary_sort_by::UnnecessarySortBy);
    store.register_late_pass(|| box unnecessary_wraps::UnnecessaryWraps);
    store.register_late_pass(|| box assertions_on_constants::AssertionsOnConstants);
    store.register_late_pass(|| box transmuting_null::TransmutingNull);
    store.register_late_pass(|| box path_buf_push_overwrite::PathBufPushOverwrite);
    store.register_late_pass(|| box integer_division::IntegerDivision);
    store.register_late_pass(|| box inherent_to_string::InherentToString);
    let max_trait_bounds = conf.max_trait_bounds;
    store.register_late_pass(move || box trait_bounds::TraitBounds::new(max_trait_bounds));
    store.register_late_pass(|| box comparison_chain::ComparisonChain);
    store.register_late_pass(|| box mut_key::MutableKeyType);
    store.register_late_pass(|| box modulo_arithmetic::ModuloArithmetic);
    store.register_early_pass(|| box reference::DerefAddrOf);
    store.register_early_pass(|| box reference::RefInDeref);
    store.register_early_pass(|| box double_parens::DoubleParens);
    store.register_late_pass(|| box to_string_in_display::ToStringInDisplay::new());
    store.register_early_pass(|| box unsafe_removed_from_name::UnsafeNameRemoval);
    store.register_early_pass(|| box if_not_else::IfNotElse);
    store.register_early_pass(|| box else_if_without_else::ElseIfWithoutElse);
    store.register_early_pass(|| box int_plus_one::IntPlusOne);
    store.register_early_pass(|| box formatting::Formatting);
    store.register_early_pass(|| box misc_early::MiscEarlyLints);
    store.register_early_pass(|| box redundant_closure_call::RedundantClosureCall);
    store.register_late_pass(|| box redundant_closure_call::RedundantClosureCall);
    store.register_early_pass(|| box unused_unit::UnusedUnit);
    store.register_late_pass(|| box returns::Return);
    store.register_early_pass(|| box collapsible_if::CollapsibleIf);
    store.register_early_pass(|| box items_after_statements::ItemsAfterStatements);
    store.register_early_pass(|| box precedence::Precedence);
    store.register_early_pass(|| box needless_continue::NeedlessContinue);
    store.register_early_pass(|| box redundant_else::RedundantElse);
    store.register_late_pass(|| box create_dir::CreateDir);
    store.register_early_pass(|| box needless_arbitrary_self_type::NeedlessArbitrarySelfType);
    let cargo_ignore_publish = conf.cargo_ignore_publish;
    store.register_late_pass(move || box cargo_common_metadata::CargoCommonMetadata::new(cargo_ignore_publish));
    store.register_late_pass(|| box multiple_crate_versions::MultipleCrateVersions);
    store.register_late_pass(|| box wildcard_dependencies::WildcardDependencies);
    let literal_representation_lint_fraction_readability = conf.unreadable_literal_lint_fractions;
    store.register_early_pass(move || box literal_representation::LiteralDigitGrouping::new(literal_representation_lint_fraction_readability));
    let literal_representation_threshold = conf.literal_representation_threshold;
    store.register_early_pass(move || box literal_representation::DecimalLiteralRepresentation::new(literal_representation_threshold));
    let enum_variant_name_threshold = conf.enum_variant_name_threshold;
    store.register_early_pass(move || box enum_variants::EnumVariantNames::new(enum_variant_name_threshold));
    store.register_early_pass(|| box tabs_in_doc_comments::TabsInDocComments);
    let upper_case_acronyms_aggressive = conf.upper_case_acronyms_aggressive;
    store.register_early_pass(move || box upper_case_acronyms::UpperCaseAcronyms::new(upper_case_acronyms_aggressive));
    store.register_late_pass(|| box default::Default::default());
    store.register_late_pass(|| box unused_self::UnusedSelf);
    store.register_late_pass(|| box mutable_debug_assertion::DebugAssertWithMutCall);
    store.register_late_pass(|| box exit::Exit);
    store.register_late_pass(|| box to_digit_is_some::ToDigitIsSome);
    let array_size_threshold = conf.array_size_threshold;
    store.register_late_pass(move || box large_stack_arrays::LargeStackArrays::new(array_size_threshold));
    store.register_late_pass(move || box large_const_arrays::LargeConstArrays::new(array_size_threshold));
    store.register_late_pass(|| box floating_point_arithmetic::FloatingPointArithmetic);
    store.register_early_pass(|| box as_conversions::AsConversions);
    store.register_late_pass(|| box let_underscore::LetUnderscore);
    store.register_late_pass(|| box atomic_ordering::AtomicOrdering);
    store.register_early_pass(|| box single_component_path_imports::SingleComponentPathImports);
    let max_fn_params_bools = conf.max_fn_params_bools;
    let max_struct_bools = conf.max_struct_bools;
    store.register_early_pass(move || box excessive_bools::ExcessiveBools::new(max_struct_bools, max_fn_params_bools));
    store.register_early_pass(|| box option_env_unwrap::OptionEnvUnwrap);
    let warn_on_all_wildcard_imports = conf.warn_on_all_wildcard_imports;
    store.register_late_pass(move || box wildcard_imports::WildcardImports::new(warn_on_all_wildcard_imports));
    store.register_late_pass(|| box verbose_file_reads::VerboseFileReads);
    store.register_late_pass(|| box redundant_pub_crate::RedundantPubCrate::default());
    store.register_late_pass(|| box unnamed_address::UnnamedAddress);
    store.register_late_pass(|| box dereference::Dereferencing::default());
    store.register_late_pass(|| box option_if_let_else::OptionIfLetElse);
    store.register_late_pass(|| box future_not_send::FutureNotSend);
    store.register_late_pass(|| box if_let_mutex::IfLetMutex);
    store.register_late_pass(|| box mut_mutex_lock::MutMutexLock);
    store.register_late_pass(|| box match_on_vec_items::MatchOnVecItems);
    store.register_late_pass(|| box manual_async_fn::ManualAsyncFn);
    store.register_late_pass(|| box vec_resize_to_zero::VecResizeToZero);
    store.register_late_pass(|| box panic_in_result_fn::PanicInResultFn);
    let single_char_binding_names_threshold = conf.single_char_binding_names_threshold;
    store.register_early_pass(move || box non_expressive_names::NonExpressiveNames {
        single_char_binding_names_threshold,
    });
    store.register_early_pass(|| box unnested_or_patterns::UnnestedOrPatterns);
    store.register_late_pass(|| box macro_use::MacroUseImports::default());
    store.register_late_pass(|| box map_identity::MapIdentity);
    store.register_late_pass(|| box pattern_type_mismatch::PatternTypeMismatch);
    store.register_late_pass(|| box stable_sort_primitive::StableSortPrimitive);
    store.register_late_pass(|| box repeat_once::RepeatOnce);
    store.register_late_pass(|| box unwrap_in_result::UnwrapInResult);
    store.register_late_pass(|| box self_assignment::SelfAssignment);
    store.register_late_pass(|| box manual_unwrap_or::ManualUnwrapOr);
    store.register_late_pass(|| box manual_ok_or::ManualOkOr);
    store.register_late_pass(|| box float_equality_without_abs::FloatEqualityWithoutAbs);
    store.register_late_pass(|| box semicolon_if_nothing_returned::SemicolonIfNothingReturned);
    store.register_late_pass(|| box async_yields_async::AsyncYieldsAsync);
    let disallowed_methods = conf.disallowed_methods.iter().cloned().collect::<FxHashSet<_>>();
    store.register_late_pass(move || box disallowed_method::DisallowedMethod::new(&disallowed_methods));
    store.register_early_pass(|| box asm_syntax::InlineAsmX86AttSyntax);
    store.register_early_pass(|| box asm_syntax::InlineAsmX86IntelSyntax);
    store.register_late_pass(|| box undropped_manually_drops::UndroppedManuallyDrops);
    store.register_late_pass(|| box strings::StrToString);
    store.register_late_pass(|| box strings::StringToString);
    store.register_late_pass(|| box zero_sized_map_values::ZeroSizedMapValues);
    store.register_late_pass(|| box vec_init_then_push::VecInitThenPush::default());
    store.register_late_pass(|| box case_sensitive_file_extension_comparisons::CaseSensitiveFileExtensionComparisons);
    store.register_late_pass(|| box redundant_slicing::RedundantSlicing);
    store.register_late_pass(|| box from_str_radix_10::FromStrRadix10);
    store.register_late_pass(|| box manual_map::ManualMap);
    store.register_late_pass(move || box if_then_some_else_none::IfThenSomeElseNone::new(msrv));

    store.register_group(true, "clippy::restriction", Some("clippy_restriction"), vec![
        LintId::of(&arithmetic::FLOAT_ARITHMETIC),
        LintId::of(&arithmetic::INTEGER_ARITHMETIC),
        LintId::of(&as_conversions::AS_CONVERSIONS),
        LintId::of(&asm_syntax::INLINE_ASM_X86_ATT_SYNTAX),
        LintId::of(&asm_syntax::INLINE_ASM_X86_INTEL_SYNTAX),
        LintId::of(&create_dir::CREATE_DIR),
        LintId::of(&dbg_macro::DBG_MACRO),
        LintId::of(&default_numeric_fallback::DEFAULT_NUMERIC_FALLBACK),
        LintId::of(&else_if_without_else::ELSE_IF_WITHOUT_ELSE),
        LintId::of(&exhaustive_items::EXHAUSTIVE_ENUMS),
        LintId::of(&exhaustive_items::EXHAUSTIVE_STRUCTS),
        LintId::of(&exit::EXIT),
        LintId::of(&float_literal::LOSSY_FLOAT_LITERAL),
        LintId::of(&if_then_some_else_none::IF_THEN_SOME_ELSE_NONE),
        LintId::of(&implicit_return::IMPLICIT_RETURN),
        LintId::of(&indexing_slicing::INDEXING_SLICING),
        LintId::of(&inherent_impl::MULTIPLE_INHERENT_IMPL),
        LintId::of(&integer_division::INTEGER_DIVISION),
        LintId::of(&let_underscore::LET_UNDERSCORE_MUST_USE),
        LintId::of(&literal_representation::DECIMAL_LITERAL_REPRESENTATION),
        LintId::of(&map_err_ignore::MAP_ERR_IGNORE),
        LintId::of(&matches::REST_PAT_IN_FULLY_BOUND_STRUCTS),
        LintId::of(&matches::WILDCARD_ENUM_MATCH_ARM),
        LintId::of(&mem_forget::MEM_FORGET),
        LintId::of(&methods::CLONE_ON_REF_PTR),
        LintId::of(&methods::EXPECT_USED),
        LintId::of(&methods::FILETYPE_IS_FILE),
        LintId::of(&methods::GET_UNWRAP),
        LintId::of(&methods::UNWRAP_USED),
        LintId::of(&methods::WRONG_PUB_SELF_CONVENTION),
        LintId::of(&misc::FLOAT_CMP_CONST),
        LintId::of(&misc_early::UNNEEDED_FIELD_PATTERN),
        LintId::of(&missing_doc::MISSING_DOCS_IN_PRIVATE_ITEMS),
        LintId::of(&missing_inline::MISSING_INLINE_IN_PUBLIC_ITEMS),
        LintId::of(&modulo_arithmetic::MODULO_ARITHMETIC),
        LintId::of(&panic_in_result_fn::PANIC_IN_RESULT_FN),
        LintId::of(&panic_unimplemented::PANIC),
        LintId::of(&panic_unimplemented::TODO),
        LintId::of(&panic_unimplemented::UNIMPLEMENTED),
        LintId::of(&panic_unimplemented::UNREACHABLE),
        LintId::of(&pattern_type_mismatch::PATTERN_TYPE_MISMATCH),
        LintId::of(&semicolon_if_nothing_returned::SEMICOLON_IF_NOTHING_RETURNED),
        LintId::of(&shadow::SHADOW_REUSE),
        LintId::of(&shadow::SHADOW_SAME),
        LintId::of(&strings::STRING_ADD),
        LintId::of(&strings::STRING_TO_STRING),
        LintId::of(&strings::STR_TO_STRING),
        LintId::of(&types::RC_BUFFER),
        LintId::of(&unwrap_in_result::UNWRAP_IN_RESULT),
        LintId::of(&verbose_file_reads::VERBOSE_FILE_READS),
        LintId::of(&write::PRINT_STDERR),
        LintId::of(&write::PRINT_STDOUT),
        LintId::of(&write::USE_DEBUG),
    ]);

    store.register_group(true, "clippy::pedantic", Some("clippy_pedantic"), vec![
        LintId::of(&attrs::INLINE_ALWAYS),
        LintId::of(&await_holding_invalid::AWAIT_HOLDING_LOCK),
        LintId::of(&await_holding_invalid::AWAIT_HOLDING_REFCELL_REF),
        LintId::of(&bit_mask::VERBOSE_BIT_MASK),
        LintId::of(&bytecount::NAIVE_BYTECOUNT),
        LintId::of(&case_sensitive_file_extension_comparisons::CASE_SENSITIVE_FILE_EXTENSION_COMPARISONS),
        LintId::of(&casts::CAST_LOSSLESS),
        LintId::of(&casts::CAST_POSSIBLE_TRUNCATION),
        LintId::of(&casts::CAST_POSSIBLE_WRAP),
        LintId::of(&casts::CAST_PRECISION_LOSS),
        LintId::of(&casts::CAST_PTR_ALIGNMENT),
        LintId::of(&casts::CAST_SIGN_LOSS),
        LintId::of(&casts::PTR_AS_PTR),
        LintId::of(&checked_conversions::CHECKED_CONVERSIONS),
        LintId::of(&copies::SAME_FUNCTIONS_IN_IF_CONDITION),
        LintId::of(&copy_iterator::COPY_ITERATOR),
        LintId::of(&default::DEFAULT_TRAIT_ACCESS),
        LintId::of(&dereference::EXPLICIT_DEREF_METHODS),
        LintId::of(&derive::EXPL_IMPL_CLONE_ON_COPY),
        LintId::of(&derive::UNSAFE_DERIVE_DESERIALIZE),
        LintId::of(&doc::DOC_MARKDOWN),
        LintId::of(&doc::MISSING_ERRORS_DOC),
        LintId::of(&doc::MISSING_PANICS_DOC),
        LintId::of(&empty_enum::EMPTY_ENUM),
        LintId::of(&enum_variants::MODULE_NAME_REPETITIONS),
        LintId::of(&enum_variants::PUB_ENUM_VARIANT_NAMES),
        LintId::of(&eta_reduction::REDUNDANT_CLOSURE_FOR_METHOD_CALLS),
        LintId::of(&excessive_bools::FN_PARAMS_EXCESSIVE_BOOLS),
        LintId::of(&excessive_bools::STRUCT_EXCESSIVE_BOOLS),
        LintId::of(&functions::MUST_USE_CANDIDATE),
        LintId::of(&functions::TOO_MANY_LINES),
        LintId::of(&if_not_else::IF_NOT_ELSE),
        LintId::of(&implicit_saturating_sub::IMPLICIT_SATURATING_SUB),
        LintId::of(&infinite_iter::MAYBE_INFINITE_ITER),
        LintId::of(&items_after_statements::ITEMS_AFTER_STATEMENTS),
        LintId::of(&large_stack_arrays::LARGE_STACK_ARRAYS),
        LintId::of(&let_underscore::LET_UNDERSCORE_DROP),
        LintId::of(&literal_representation::LARGE_DIGIT_GROUPS),
        LintId::of(&literal_representation::UNREADABLE_LITERAL),
        LintId::of(&loops::EXPLICIT_INTO_ITER_LOOP),
        LintId::of(&loops::EXPLICIT_ITER_LOOP),
        LintId::of(&macro_use::MACRO_USE_IMPORTS),
        LintId::of(&manual_ok_or::MANUAL_OK_OR),
        LintId::of(&match_on_vec_items::MATCH_ON_VEC_ITEMS),
        LintId::of(&matches::MATCH_BOOL),
        LintId::of(&matches::MATCH_SAME_ARMS),
        LintId::of(&matches::MATCH_WILDCARD_FOR_SINGLE_VARIANTS),
        LintId::of(&matches::MATCH_WILD_ERR_ARM),
        LintId::of(&matches::SINGLE_MATCH_ELSE),
        LintId::of(&methods::FILTER_MAP),
        LintId::of(&methods::FILTER_MAP_NEXT),
        LintId::of(&methods::IMPLICIT_CLONE),
        LintId::of(&methods::INEFFICIENT_TO_STRING),
        LintId::of(&methods::MAP_FLATTEN),
        LintId::of(&methods::MAP_UNWRAP_OR),
        LintId::of(&misc::USED_UNDERSCORE_BINDING),
        LintId::of(&misc_early::UNSEPARATED_LITERAL_SUFFIX),
        LintId::of(&mut_mut::MUT_MUT),
        LintId::of(&needless_continue::NEEDLESS_CONTINUE),
        LintId::of(&needless_pass_by_value::NEEDLESS_PASS_BY_VALUE),
        LintId::of(&non_expressive_names::SIMILAR_NAMES),
        LintId::of(&option_if_let_else::OPTION_IF_LET_ELSE),
        LintId::of(&pass_by_ref_or_value::LARGE_TYPES_PASSED_BY_VALUE),
        LintId::of(&pass_by_ref_or_value::TRIVIALLY_COPY_PASS_BY_REF),
        LintId::of(&ranges::RANGE_MINUS_ONE),
        LintId::of(&ranges::RANGE_PLUS_ONE),
        LintId::of(&redundant_else::REDUNDANT_ELSE),
        LintId::of(&ref_option_ref::REF_OPTION_REF),
        LintId::of(&shadow::SHADOW_UNRELATED),
        LintId::of(&strings::STRING_ADD_ASSIGN),
        LintId::of(&trait_bounds::TRAIT_DUPLICATION_IN_BOUNDS),
        LintId::of(&trait_bounds::TYPE_REPETITION_IN_BOUNDS),
        LintId::of(&types::IMPLICIT_HASHER),
        LintId::of(&types::INVALID_UPCAST_COMPARISONS),
        LintId::of(&types::LINKEDLIST),
        LintId::of(&types::OPTION_OPTION),
        LintId::of(&unicode::NON_ASCII_LITERAL),
        LintId::of(&unicode::UNICODE_NOT_NFC),
        LintId::of(&unit_types::LET_UNIT_VALUE),
        LintId::of(&unnecessary_wraps::UNNECESSARY_WRAPS),
        LintId::of(&unnested_or_patterns::UNNESTED_OR_PATTERNS),
        LintId::of(&unused_self::UNUSED_SELF),
        LintId::of(&wildcard_imports::ENUM_GLOB_USE),
        LintId::of(&wildcard_imports::WILDCARD_IMPORTS),
        LintId::of(&zero_sized_map_values::ZERO_SIZED_MAP_VALUES),
    ]);

    #[cfg(feature = "internal-lints")]
    store.register_group(true, "clippy::internal", Some("clippy_internal"), vec![
        LintId::of(&utils::internal_lints::CLIPPY_LINTS_INTERNAL),
        LintId::of(&utils::internal_lints::COLLAPSIBLE_SPAN_LINT_CALLS),
        LintId::of(&utils::internal_lints::COMPILER_LINT_FUNCTIONS),
        LintId::of(&utils::internal_lints::DEFAULT_LINT),
        LintId::of(&utils::internal_lints::INTERNING_DEFINED_SYMBOL),
        LintId::of(&utils::internal_lints::INVALID_PATHS),
        LintId::of(&utils::internal_lints::LINT_WITHOUT_LINT_PASS),
        LintId::of(&utils::internal_lints::MATCH_TYPE_ON_DIAGNOSTIC_ITEM),
        LintId::of(&utils::internal_lints::OUTER_EXPN_EXPN_DATA),
        LintId::of(&utils::internal_lints::PRODUCE_ICE),
        LintId::of(&utils::internal_lints::UNNECESSARY_SYMBOL_STR),
    ]);

    store.register_group(true, "clippy::all", Some("clippy"), vec![
        LintId::of(&approx_const::APPROX_CONSTANT),
        LintId::of(&assertions_on_constants::ASSERTIONS_ON_CONSTANTS),
        LintId::of(&assign_ops::ASSIGN_OP_PATTERN),
        LintId::of(&assign_ops::MISREFACTORED_ASSIGN_OP),
        LintId::of(&async_yields_async::ASYNC_YIELDS_ASYNC),
        LintId::of(&atomic_ordering::INVALID_ATOMIC_ORDERING),
        LintId::of(&attrs::BLANKET_CLIPPY_RESTRICTION_LINTS),
        LintId::of(&attrs::DEPRECATED_CFG_ATTR),
        LintId::of(&attrs::DEPRECATED_SEMVER),
        LintId::of(&attrs::MISMATCHED_TARGET_OS),
        LintId::of(&attrs::USELESS_ATTRIBUTE),
        LintId::of(&bit_mask::BAD_BIT_MASK),
        LintId::of(&bit_mask::INEFFECTIVE_BIT_MASK),
        LintId::of(&blacklisted_name::BLACKLISTED_NAME),
        LintId::of(&blocks_in_if_conditions::BLOCKS_IN_IF_CONDITIONS),
        LintId::of(&booleans::LOGIC_BUG),
        LintId::of(&booleans::NONMINIMAL_BOOL),
        LintId::of(&casts::CAST_REF_TO_MUT),
        LintId::of(&casts::CHAR_LIT_AS_U8),
        LintId::of(&casts::FN_TO_NUMERIC_CAST),
        LintId::of(&casts::FN_TO_NUMERIC_CAST_WITH_TRUNCATION),
        LintId::of(&casts::UNNECESSARY_CAST),
        LintId::of(&collapsible_if::COLLAPSIBLE_ELSE_IF),
        LintId::of(&collapsible_if::COLLAPSIBLE_IF),
        LintId::of(&collapsible_match::COLLAPSIBLE_MATCH),
        LintId::of(&comparison_chain::COMPARISON_CHAIN),
        LintId::of(&copies::IFS_SAME_COND),
        LintId::of(&copies::IF_SAME_THEN_ELSE),
        LintId::of(&default::FIELD_REASSIGN_WITH_DEFAULT),
        LintId::of(&derive::DERIVE_HASH_XOR_EQ),
        LintId::of(&derive::DERIVE_ORD_XOR_PARTIAL_ORD),
        LintId::of(&doc::MISSING_SAFETY_DOC),
        LintId::of(&doc::NEEDLESS_DOCTEST_MAIN),
        LintId::of(&double_comparison::DOUBLE_COMPARISONS),
        LintId::of(&double_parens::DOUBLE_PARENS),
        LintId::of(&drop_forget_ref::DROP_COPY),
        LintId::of(&drop_forget_ref::DROP_REF),
        LintId::of(&drop_forget_ref::FORGET_COPY),
        LintId::of(&drop_forget_ref::FORGET_REF),
        LintId::of(&duration_subsec::DURATION_SUBSEC),
        LintId::of(&entry::MAP_ENTRY),
        LintId::of(&enum_clike::ENUM_CLIKE_UNPORTABLE_VARIANT),
        LintId::of(&enum_variants::ENUM_VARIANT_NAMES),
        LintId::of(&enum_variants::MODULE_INCEPTION),
        LintId::of(&eq_op::EQ_OP),
        LintId::of(&eq_op::OP_REF),
        LintId::of(&erasing_op::ERASING_OP),
        LintId::of(&escape::BOXED_LOCAL),
        LintId::of(&eta_reduction::REDUNDANT_CLOSURE),
        LintId::of(&eval_order_dependence::DIVERGING_SUB_EXPRESSION),
        LintId::of(&eval_order_dependence::EVAL_ORDER_DEPENDENCE),
        LintId::of(&explicit_write::EXPLICIT_WRITE),
        LintId::of(&float_equality_without_abs::FLOAT_EQUALITY_WITHOUT_ABS),
        LintId::of(&float_literal::EXCESSIVE_PRECISION),
        LintId::of(&format::USELESS_FORMAT),
        LintId::of(&formatting::POSSIBLE_MISSING_COMMA),
        LintId::of(&formatting::SUSPICIOUS_ASSIGNMENT_FORMATTING),
        LintId::of(&formatting::SUSPICIOUS_ELSE_FORMATTING),
        LintId::of(&formatting::SUSPICIOUS_UNARY_OP_FORMATTING),
        LintId::of(&from_over_into::FROM_OVER_INTO),
        LintId::of(&from_str_radix_10::FROM_STR_RADIX_10),
        LintId::of(&functions::DOUBLE_MUST_USE),
        LintId::of(&functions::MUST_USE_UNIT),
        LintId::of(&functions::NOT_UNSAFE_PTR_ARG_DEREF),
        LintId::of(&functions::RESULT_UNIT_ERR),
        LintId::of(&functions::TOO_MANY_ARGUMENTS),
        LintId::of(&get_last_with_len::GET_LAST_WITH_LEN),
        LintId::of(&identity_op::IDENTITY_OP),
        LintId::of(&if_let_mutex::IF_LET_MUTEX),
        LintId::of(&if_let_some_result::IF_LET_SOME_RESULT),
        LintId::of(&inconsistent_struct_constructor::INCONSISTENT_STRUCT_CONSTRUCTOR),
        LintId::of(&indexing_slicing::OUT_OF_BOUNDS_INDEXING),
        LintId::of(&infinite_iter::INFINITE_ITER),
        LintId::of(&inherent_to_string::INHERENT_TO_STRING),
        LintId::of(&inherent_to_string::INHERENT_TO_STRING_SHADOW_DISPLAY),
        LintId::of(&inline_fn_without_body::INLINE_FN_WITHOUT_BODY),
        LintId::of(&int_plus_one::INT_PLUS_ONE),
        LintId::of(&large_const_arrays::LARGE_CONST_ARRAYS),
        LintId::of(&large_enum_variant::LARGE_ENUM_VARIANT),
        LintId::of(&len_zero::COMPARISON_TO_EMPTY),
        LintId::of(&len_zero::LEN_WITHOUT_IS_EMPTY),
        LintId::of(&len_zero::LEN_ZERO),
        LintId::of(&let_underscore::LET_UNDERSCORE_LOCK),
        LintId::of(&lifetimes::EXTRA_UNUSED_LIFETIMES),
        LintId::of(&lifetimes::NEEDLESS_LIFETIMES),
        LintId::of(&literal_representation::INCONSISTENT_DIGIT_GROUPING),
        LintId::of(&literal_representation::MISTYPED_LITERAL_SUFFIXES),
        LintId::of(&literal_representation::UNUSUAL_BYTE_GROUPINGS),
        LintId::of(&loops::EMPTY_LOOP),
        LintId::of(&loops::EXPLICIT_COUNTER_LOOP),
        LintId::of(&loops::FOR_KV_MAP),
        LintId::of(&loops::FOR_LOOPS_OVER_FALLIBLES),
        LintId::of(&loops::ITER_NEXT_LOOP),
        LintId::of(&loops::MANUAL_FLATTEN),
        LintId::of(&loops::MANUAL_MEMCPY),
        LintId::of(&loops::MUT_RANGE_BOUND),
        LintId::of(&loops::NEEDLESS_COLLECT),
        LintId::of(&loops::NEEDLESS_RANGE_LOOP),
        LintId::of(&loops::NEVER_LOOP),
        LintId::of(&loops::SAME_ITEM_PUSH),
        LintId::of(&loops::SINGLE_ELEMENT_LOOP),
        LintId::of(&loops::WHILE_IMMUTABLE_CONDITION),
        LintId::of(&loops::WHILE_LET_LOOP),
        LintId::of(&loops::WHILE_LET_ON_ITERATOR),
        LintId::of(&main_recursion::MAIN_RECURSION),
        LintId::of(&manual_async_fn::MANUAL_ASYNC_FN),
        LintId::of(&manual_map::MANUAL_MAP),
        LintId::of(&manual_non_exhaustive::MANUAL_NON_EXHAUSTIVE),
        LintId::of(&manual_strip::MANUAL_STRIP),
        LintId::of(&manual_unwrap_or::MANUAL_UNWRAP_OR),
        LintId::of(&map_clone::MAP_CLONE),
        LintId::of(&map_identity::MAP_IDENTITY),
        LintId::of(&map_unit_fn::OPTION_MAP_UNIT_FN),
        LintId::of(&map_unit_fn::RESULT_MAP_UNIT_FN),
        LintId::of(&matches::INFALLIBLE_DESTRUCTURING_MATCH),
        LintId::of(&matches::MATCH_AS_REF),
        LintId::of(&matches::MATCH_LIKE_MATCHES_MACRO),
        LintId::of(&matches::MATCH_OVERLAPPING_ARM),
        LintId::of(&matches::MATCH_REF_PATS),
        LintId::of(&matches::MATCH_SINGLE_BINDING),
        LintId::of(&matches::REDUNDANT_PATTERN_MATCHING),
        LintId::of(&matches::SINGLE_MATCH),
        LintId::of(&matches::WILDCARD_IN_OR_PATTERNS),
        LintId::of(&mem_discriminant::MEM_DISCRIMINANT_NON_ENUM),
        LintId::of(&mem_replace::MEM_REPLACE_OPTION_WITH_NONE),
        LintId::of(&mem_replace::MEM_REPLACE_WITH_DEFAULT),
        LintId::of(&mem_replace::MEM_REPLACE_WITH_UNINIT),
        LintId::of(&methods::BIND_INSTEAD_OF_MAP),
        LintId::of(&methods::BYTES_NTH),
        LintId::of(&methods::CHARS_LAST_CMP),
        LintId::of(&methods::CHARS_NEXT_CMP),
        LintId::of(&methods::CLONE_DOUBLE_REF),
        LintId::of(&methods::CLONE_ON_COPY),
        LintId::of(&methods::EXPECT_FUN_CALL),
        LintId::of(&methods::FILTER_MAP_IDENTITY),
        LintId::of(&methods::FILTER_NEXT),
        LintId::of(&methods::FLAT_MAP_IDENTITY),
        LintId::of(&methods::FROM_ITER_INSTEAD_OF_COLLECT),
        LintId::of(&methods::INSPECT_FOR_EACH),
        LintId::of(&methods::INTO_ITER_ON_REF),
        LintId::of(&methods::ITERATOR_STEP_BY_ZERO),
        LintId::of(&methods::ITER_CLONED_COLLECT),
        LintId::of(&methods::ITER_COUNT),
        LintId::of(&methods::ITER_NEXT_SLICE),
        LintId::of(&methods::ITER_NTH),
        LintId::of(&methods::ITER_NTH_ZERO),
        LintId::of(&methods::ITER_SKIP_NEXT),
        LintId::of(&methods::MANUAL_FILTER_MAP),
        LintId::of(&methods::MANUAL_FIND_MAP),
        LintId::of(&methods::MANUAL_SATURATING_ARITHMETIC),
        LintId::of(&methods::MAP_COLLECT_RESULT_UNIT),
        LintId::of(&methods::NEW_RET_NO_SELF),
        LintId::of(&methods::OK_EXPECT),
        LintId::of(&methods::OPTION_AS_REF_DEREF),
        LintId::of(&methods::OPTION_MAP_OR_NONE),
        LintId::of(&methods::OR_FUN_CALL),
        LintId::of(&methods::RESULT_MAP_OR_INTO_OPTION),
        LintId::of(&methods::SEARCH_IS_SOME),
        LintId::of(&methods::SHOULD_IMPLEMENT_TRAIT),
        LintId::of(&methods::SINGLE_CHAR_ADD_STR),
        LintId::of(&methods::SINGLE_CHAR_PATTERN),
        LintId::of(&methods::SKIP_WHILE_NEXT),
        LintId::of(&methods::STRING_EXTEND_CHARS),
        LintId::of(&methods::SUSPICIOUS_MAP),
        LintId::of(&methods::UNINIT_ASSUMED_INIT),
        LintId::of(&methods::UNNECESSARY_FILTER_MAP),
        LintId::of(&methods::UNNECESSARY_FOLD),
        LintId::of(&methods::UNNECESSARY_LAZY_EVALUATIONS),
        LintId::of(&methods::USELESS_ASREF),
        LintId::of(&methods::WRONG_SELF_CONVENTION),
        LintId::of(&methods::ZST_OFFSET),
        LintId::of(&minmax::MIN_MAX),
        LintId::of(&misc::CMP_NAN),
        LintId::of(&misc::CMP_OWNED),
        LintId::of(&misc::FLOAT_CMP),
        LintId::of(&misc::MODULO_ONE),
        LintId::of(&misc::SHORT_CIRCUIT_STATEMENT),
        LintId::of(&misc::TOPLEVEL_REF_ARG),
        LintId::of(&misc::ZERO_PTR),
        LintId::of(&misc_early::BUILTIN_TYPE_SHADOW),
        LintId::of(&misc_early::DOUBLE_NEG),
        LintId::of(&misc_early::DUPLICATE_UNDERSCORE_ARGUMENT),
        LintId::of(&misc_early::MIXED_CASE_HEX_LITERALS),
        LintId::of(&misc_early::REDUNDANT_PATTERN),
        LintId::of(&misc_early::UNNEEDED_WILDCARD_PATTERN),
        LintId::of(&misc_early::ZERO_PREFIXED_LITERAL),
        LintId::of(&mut_key::MUTABLE_KEY_TYPE),
        LintId::of(&mut_mutex_lock::MUT_MUTEX_LOCK),
        LintId::of(&mut_reference::UNNECESSARY_MUT_PASSED),
        LintId::of(&mutex_atomic::MUTEX_ATOMIC),
        LintId::of(&needless_arbitrary_self_type::NEEDLESS_ARBITRARY_SELF_TYPE),
        LintId::of(&needless_bool::BOOL_COMPARISON),
        LintId::of(&needless_bool::NEEDLESS_BOOL),
        LintId::of(&needless_borrowed_ref::NEEDLESS_BORROWED_REFERENCE),
        LintId::of(&needless_question_mark::NEEDLESS_QUESTION_MARK),
        LintId::of(&needless_update::NEEDLESS_UPDATE),
        LintId::of(&neg_cmp_op_on_partial_ord::NEG_CMP_OP_ON_PARTIAL_ORD),
        LintId::of(&neg_multiply::NEG_MULTIPLY),
        LintId::of(&new_without_default::NEW_WITHOUT_DEFAULT),
        LintId::of(&no_effect::NO_EFFECT),
        LintId::of(&no_effect::UNNECESSARY_OPERATION),
        LintId::of(&non_copy_const::BORROW_INTERIOR_MUTABLE_CONST),
        LintId::of(&non_copy_const::DECLARE_INTERIOR_MUTABLE_CONST),
        LintId::of(&non_expressive_names::JUST_UNDERSCORES_AND_DIGITS),
        LintId::of(&non_expressive_names::MANY_SINGLE_CHAR_NAMES),
        LintId::of(&open_options::NONSENSICAL_OPEN_OPTIONS),
        LintId::of(&option_env_unwrap::OPTION_ENV_UNWRAP),
        LintId::of(&overflow_check_conditional::OVERFLOW_CHECK_CONDITIONAL),
        LintId::of(&partialeq_ne_impl::PARTIALEQ_NE_IMPL),
        LintId::of(&precedence::PRECEDENCE),
        LintId::of(&ptr::CMP_NULL),
        LintId::of(&ptr::MUT_FROM_REF),
        LintId::of(&ptr::PTR_ARG),
        LintId::of(&ptr_eq::PTR_EQ),
        LintId::of(&ptr_offset_with_cast::PTR_OFFSET_WITH_CAST),
        LintId::of(&question_mark::QUESTION_MARK),
        LintId::of(&ranges::MANUAL_RANGE_CONTAINS),
        LintId::of(&ranges::RANGE_ZIP_WITH_LEN),
        LintId::of(&ranges::REVERSED_EMPTY_RANGES),
        LintId::of(&redundant_clone::REDUNDANT_CLONE),
        LintId::of(&redundant_closure_call::REDUNDANT_CLOSURE_CALL),
        LintId::of(&redundant_field_names::REDUNDANT_FIELD_NAMES),
        LintId::of(&redundant_slicing::REDUNDANT_SLICING),
        LintId::of(&redundant_static_lifetimes::REDUNDANT_STATIC_LIFETIMES),
        LintId::of(&reference::DEREF_ADDROF),
        LintId::of(&reference::REF_IN_DEREF),
        LintId::of(&regex::INVALID_REGEX),
        LintId::of(&repeat_once::REPEAT_ONCE),
        LintId::of(&returns::LET_AND_RETURN),
        LintId::of(&returns::NEEDLESS_RETURN),
        LintId::of(&self_assignment::SELF_ASSIGNMENT),
        LintId::of(&serde_api::SERDE_API_MISUSE),
        LintId::of(&single_component_path_imports::SINGLE_COMPONENT_PATH_IMPORTS),
        LintId::of(&size_of_in_element_count::SIZE_OF_IN_ELEMENT_COUNT),
        LintId::of(&slow_vector_initialization::SLOW_VECTOR_INITIALIZATION),
        LintId::of(&stable_sort_primitive::STABLE_SORT_PRIMITIVE),
        LintId::of(&strings::STRING_FROM_UTF8_AS_BYTES),
        LintId::of(&suspicious_operation_groupings::SUSPICIOUS_OPERATION_GROUPINGS),
        LintId::of(&suspicious_trait_impl::SUSPICIOUS_ARITHMETIC_IMPL),
        LintId::of(&suspicious_trait_impl::SUSPICIOUS_OP_ASSIGN_IMPL),
        LintId::of(&swap::ALMOST_SWAPPED),
        LintId::of(&swap::MANUAL_SWAP),
        LintId::of(&tabs_in_doc_comments::TABS_IN_DOC_COMMENTS),
        LintId::of(&temporary_assignment::TEMPORARY_ASSIGNMENT),
        LintId::of(&to_digit_is_some::TO_DIGIT_IS_SOME),
        LintId::of(&to_string_in_display::TO_STRING_IN_DISPLAY),
        LintId::of(&transmute::CROSSPOINTER_TRANSMUTE),
        LintId::of(&transmute::TRANSMUTES_EXPRESSIBLE_AS_PTR_CASTS),
        LintId::of(&transmute::TRANSMUTE_BYTES_TO_STR),
        LintId::of(&transmute::TRANSMUTE_FLOAT_TO_INT),
        LintId::of(&transmute::TRANSMUTE_INT_TO_BOOL),
        LintId::of(&transmute::TRANSMUTE_INT_TO_CHAR),
        LintId::of(&transmute::TRANSMUTE_INT_TO_FLOAT),
        LintId::of(&transmute::TRANSMUTE_PTR_TO_PTR),
        LintId::of(&transmute::TRANSMUTE_PTR_TO_REF),
        LintId::of(&transmute::UNSOUND_COLLECTION_TRANSMUTE),
        LintId::of(&transmute::WRONG_TRANSMUTE),
        LintId::of(&transmuting_null::TRANSMUTING_NULL),
        LintId::of(&try_err::TRY_ERR),
        LintId::of(&types::ABSURD_EXTREME_COMPARISONS),
        LintId::of(&types::BORROWED_BOX),
        LintId::of(&types::BOX_VEC),
        LintId::of(&types::REDUNDANT_ALLOCATION),
        LintId::of(&types::TYPE_COMPLEXITY),
<<<<<<< HEAD
        LintId::of(&types::UNIT_ARG),
        LintId::of(&types::UNIT_CMP),
=======
>>>>>>> 981ffa7c
        LintId::of(&types::VEC_BOX),
        LintId::of(&undropped_manually_drops::UNDROPPED_MANUALLY_DROPS),
        LintId::of(&unicode::INVISIBLE_CHARACTERS),
        LintId::of(&unit_return_expecting_ord::UNIT_RETURN_EXPECTING_ORD),
        LintId::of(&unit_types::UNIT_ARG),
        LintId::of(&unit_types::UNIT_CMP),
        LintId::of(&unnamed_address::FN_ADDRESS_COMPARISONS),
        LintId::of(&unnamed_address::VTABLE_ADDRESS_COMPARISONS),
        LintId::of(&unnecessary_sort_by::UNNECESSARY_SORT_BY),
        LintId::of(&unsafe_removed_from_name::UNSAFE_REMOVED_FROM_NAME),
        LintId::of(&unused_io_amount::UNUSED_IO_AMOUNT),
        LintId::of(&unused_unit::UNUSED_UNIT),
        LintId::of(&unwrap::PANICKING_UNWRAP),
        LintId::of(&unwrap::UNNECESSARY_UNWRAP),
        LintId::of(&upper_case_acronyms::UPPER_CASE_ACRONYMS),
        LintId::of(&useless_conversion::USELESS_CONVERSION),
        LintId::of(&vec::USELESS_VEC),
        LintId::of(&vec_init_then_push::VEC_INIT_THEN_PUSH),
        LintId::of(&vec_resize_to_zero::VEC_RESIZE_TO_ZERO),
        LintId::of(&write::PRINTLN_EMPTY_STRING),
        LintId::of(&write::PRINT_LITERAL),
        LintId::of(&write::PRINT_WITH_NEWLINE),
        LintId::of(&write::WRITELN_EMPTY_STRING),
        LintId::of(&write::WRITE_LITERAL),
        LintId::of(&write::WRITE_WITH_NEWLINE),
        LintId::of(&zero_div_zero::ZERO_DIVIDED_BY_ZERO),
    ]);

    store.register_group(true, "clippy::style", Some("clippy_style"), vec![
        LintId::of(&assertions_on_constants::ASSERTIONS_ON_CONSTANTS),
        LintId::of(&assign_ops::ASSIGN_OP_PATTERN),
        LintId::of(&attrs::BLANKET_CLIPPY_RESTRICTION_LINTS),
        LintId::of(&blacklisted_name::BLACKLISTED_NAME),
        LintId::of(&blocks_in_if_conditions::BLOCKS_IN_IF_CONDITIONS),
        LintId::of(&casts::FN_TO_NUMERIC_CAST),
        LintId::of(&casts::FN_TO_NUMERIC_CAST_WITH_TRUNCATION),
        LintId::of(&collapsible_if::COLLAPSIBLE_ELSE_IF),
        LintId::of(&collapsible_if::COLLAPSIBLE_IF),
        LintId::of(&collapsible_match::COLLAPSIBLE_MATCH),
        LintId::of(&comparison_chain::COMPARISON_CHAIN),
        LintId::of(&default::FIELD_REASSIGN_WITH_DEFAULT),
        LintId::of(&doc::MISSING_SAFETY_DOC),
        LintId::of(&doc::NEEDLESS_DOCTEST_MAIN),
        LintId::of(&enum_variants::ENUM_VARIANT_NAMES),
        LintId::of(&enum_variants::MODULE_INCEPTION),
        LintId::of(&eq_op::OP_REF),
        LintId::of(&eta_reduction::REDUNDANT_CLOSURE),
        LintId::of(&float_literal::EXCESSIVE_PRECISION),
        LintId::of(&formatting::SUSPICIOUS_ASSIGNMENT_FORMATTING),
        LintId::of(&formatting::SUSPICIOUS_ELSE_FORMATTING),
        LintId::of(&formatting::SUSPICIOUS_UNARY_OP_FORMATTING),
        LintId::of(&from_over_into::FROM_OVER_INTO),
        LintId::of(&from_str_radix_10::FROM_STR_RADIX_10),
        LintId::of(&functions::DOUBLE_MUST_USE),
        LintId::of(&functions::MUST_USE_UNIT),
        LintId::of(&functions::RESULT_UNIT_ERR),
        LintId::of(&if_let_some_result::IF_LET_SOME_RESULT),
        LintId::of(&inconsistent_struct_constructor::INCONSISTENT_STRUCT_CONSTRUCTOR),
        LintId::of(&inherent_to_string::INHERENT_TO_STRING),
        LintId::of(&len_zero::COMPARISON_TO_EMPTY),
        LintId::of(&len_zero::LEN_WITHOUT_IS_EMPTY),
        LintId::of(&len_zero::LEN_ZERO),
        LintId::of(&literal_representation::INCONSISTENT_DIGIT_GROUPING),
        LintId::of(&literal_representation::UNUSUAL_BYTE_GROUPINGS),
        LintId::of(&loops::EMPTY_LOOP),
        LintId::of(&loops::FOR_KV_MAP),
        LintId::of(&loops::NEEDLESS_RANGE_LOOP),
        LintId::of(&loops::SAME_ITEM_PUSH),
        LintId::of(&loops::WHILE_LET_ON_ITERATOR),
        LintId::of(&main_recursion::MAIN_RECURSION),
        LintId::of(&manual_async_fn::MANUAL_ASYNC_FN),
        LintId::of(&manual_map::MANUAL_MAP),
        LintId::of(&manual_non_exhaustive::MANUAL_NON_EXHAUSTIVE),
        LintId::of(&map_clone::MAP_CLONE),
        LintId::of(&matches::INFALLIBLE_DESTRUCTURING_MATCH),
        LintId::of(&matches::MATCH_LIKE_MATCHES_MACRO),
        LintId::of(&matches::MATCH_OVERLAPPING_ARM),
        LintId::of(&matches::MATCH_REF_PATS),
        LintId::of(&matches::REDUNDANT_PATTERN_MATCHING),
        LintId::of(&matches::SINGLE_MATCH),
        LintId::of(&mem_replace::MEM_REPLACE_OPTION_WITH_NONE),
        LintId::of(&mem_replace::MEM_REPLACE_WITH_DEFAULT),
        LintId::of(&methods::BYTES_NTH),
        LintId::of(&methods::CHARS_LAST_CMP),
        LintId::of(&methods::CHARS_NEXT_CMP),
        LintId::of(&methods::FROM_ITER_INSTEAD_OF_COLLECT),
        LintId::of(&methods::INTO_ITER_ON_REF),
        LintId::of(&methods::ITER_CLONED_COLLECT),
        LintId::of(&methods::ITER_NEXT_SLICE),
        LintId::of(&methods::ITER_NTH_ZERO),
        LintId::of(&methods::ITER_SKIP_NEXT),
        LintId::of(&methods::MANUAL_SATURATING_ARITHMETIC),
        LintId::of(&methods::MAP_COLLECT_RESULT_UNIT),
        LintId::of(&methods::NEW_RET_NO_SELF),
        LintId::of(&methods::OK_EXPECT),
        LintId::of(&methods::OPTION_MAP_OR_NONE),
        LintId::of(&methods::RESULT_MAP_OR_INTO_OPTION),
        LintId::of(&methods::SHOULD_IMPLEMENT_TRAIT),
        LintId::of(&methods::SINGLE_CHAR_ADD_STR),
        LintId::of(&methods::STRING_EXTEND_CHARS),
        LintId::of(&methods::UNNECESSARY_FOLD),
        LintId::of(&methods::UNNECESSARY_LAZY_EVALUATIONS),
        LintId::of(&methods::WRONG_SELF_CONVENTION),
        LintId::of(&misc::TOPLEVEL_REF_ARG),
        LintId::of(&misc::ZERO_PTR),
        LintId::of(&misc_early::BUILTIN_TYPE_SHADOW),
        LintId::of(&misc_early::DOUBLE_NEG),
        LintId::of(&misc_early::DUPLICATE_UNDERSCORE_ARGUMENT),
        LintId::of(&misc_early::MIXED_CASE_HEX_LITERALS),
        LintId::of(&misc_early::REDUNDANT_PATTERN),
        LintId::of(&mut_mutex_lock::MUT_MUTEX_LOCK),
        LintId::of(&mut_reference::UNNECESSARY_MUT_PASSED),
        LintId::of(&neg_multiply::NEG_MULTIPLY),
        LintId::of(&new_without_default::NEW_WITHOUT_DEFAULT),
        LintId::of(&non_copy_const::BORROW_INTERIOR_MUTABLE_CONST),
        LintId::of(&non_copy_const::DECLARE_INTERIOR_MUTABLE_CONST),
        LintId::of(&non_expressive_names::JUST_UNDERSCORES_AND_DIGITS),
        LintId::of(&non_expressive_names::MANY_SINGLE_CHAR_NAMES),
        LintId::of(&ptr::CMP_NULL),
        LintId::of(&ptr::PTR_ARG),
        LintId::of(&ptr_eq::PTR_EQ),
        LintId::of(&question_mark::QUESTION_MARK),
        LintId::of(&ranges::MANUAL_RANGE_CONTAINS),
        LintId::of(&redundant_field_names::REDUNDANT_FIELD_NAMES),
        LintId::of(&redundant_static_lifetimes::REDUNDANT_STATIC_LIFETIMES),
        LintId::of(&returns::LET_AND_RETURN),
        LintId::of(&returns::NEEDLESS_RETURN),
        LintId::of(&single_component_path_imports::SINGLE_COMPONENT_PATH_IMPORTS),
        LintId::of(&suspicious_operation_groupings::SUSPICIOUS_OPERATION_GROUPINGS),
        LintId::of(&tabs_in_doc_comments::TABS_IN_DOC_COMMENTS),
        LintId::of(&to_digit_is_some::TO_DIGIT_IS_SOME),
        LintId::of(&try_err::TRY_ERR),
        LintId::of(&unsafe_removed_from_name::UNSAFE_REMOVED_FROM_NAME),
        LintId::of(&unused_unit::UNUSED_UNIT),
        LintId::of(&upper_case_acronyms::UPPER_CASE_ACRONYMS),
        LintId::of(&write::PRINTLN_EMPTY_STRING),
        LintId::of(&write::PRINT_LITERAL),
        LintId::of(&write::PRINT_WITH_NEWLINE),
        LintId::of(&write::WRITELN_EMPTY_STRING),
        LintId::of(&write::WRITE_LITERAL),
        LintId::of(&write::WRITE_WITH_NEWLINE),
    ]);

    store.register_group(true, "clippy::complexity", Some("clippy_complexity"), vec![
        LintId::of(&assign_ops::MISREFACTORED_ASSIGN_OP),
        LintId::of(&attrs::DEPRECATED_CFG_ATTR),
        LintId::of(&booleans::NONMINIMAL_BOOL),
        LintId::of(&casts::CHAR_LIT_AS_U8),
        LintId::of(&casts::UNNECESSARY_CAST),
        LintId::of(&double_comparison::DOUBLE_COMPARISONS),
        LintId::of(&double_parens::DOUBLE_PARENS),
        LintId::of(&duration_subsec::DURATION_SUBSEC),
        LintId::of(&eval_order_dependence::DIVERGING_SUB_EXPRESSION),
        LintId::of(&eval_order_dependence::EVAL_ORDER_DEPENDENCE),
        LintId::of(&explicit_write::EXPLICIT_WRITE),
        LintId::of(&format::USELESS_FORMAT),
        LintId::of(&functions::TOO_MANY_ARGUMENTS),
        LintId::of(&get_last_with_len::GET_LAST_WITH_LEN),
        LintId::of(&identity_op::IDENTITY_OP),
        LintId::of(&int_plus_one::INT_PLUS_ONE),
        LintId::of(&lifetimes::EXTRA_UNUSED_LIFETIMES),
        LintId::of(&lifetimes::NEEDLESS_LIFETIMES),
        LintId::of(&loops::EXPLICIT_COUNTER_LOOP),
        LintId::of(&loops::MANUAL_FLATTEN),
        LintId::of(&loops::MUT_RANGE_BOUND),
        LintId::of(&loops::SINGLE_ELEMENT_LOOP),
        LintId::of(&loops::WHILE_LET_LOOP),
        LintId::of(&manual_strip::MANUAL_STRIP),
        LintId::of(&manual_unwrap_or::MANUAL_UNWRAP_OR),
        LintId::of(&map_identity::MAP_IDENTITY),
        LintId::of(&map_unit_fn::OPTION_MAP_UNIT_FN),
        LintId::of(&map_unit_fn::RESULT_MAP_UNIT_FN),
        LintId::of(&matches::MATCH_AS_REF),
        LintId::of(&matches::MATCH_SINGLE_BINDING),
        LintId::of(&matches::WILDCARD_IN_OR_PATTERNS),
        LintId::of(&methods::BIND_INSTEAD_OF_MAP),
        LintId::of(&methods::CLONE_ON_COPY),
        LintId::of(&methods::FILTER_MAP_IDENTITY),
        LintId::of(&methods::FILTER_NEXT),
        LintId::of(&methods::FLAT_MAP_IDENTITY),
        LintId::of(&methods::INSPECT_FOR_EACH),
        LintId::of(&methods::ITER_COUNT),
        LintId::of(&methods::MANUAL_FILTER_MAP),
        LintId::of(&methods::MANUAL_FIND_MAP),
        LintId::of(&methods::OPTION_AS_REF_DEREF),
        LintId::of(&methods::SEARCH_IS_SOME),
        LintId::of(&methods::SKIP_WHILE_NEXT),
        LintId::of(&methods::SUSPICIOUS_MAP),
        LintId::of(&methods::UNNECESSARY_FILTER_MAP),
        LintId::of(&methods::USELESS_ASREF),
        LintId::of(&misc::SHORT_CIRCUIT_STATEMENT),
        LintId::of(&misc_early::UNNEEDED_WILDCARD_PATTERN),
        LintId::of(&misc_early::ZERO_PREFIXED_LITERAL),
        LintId::of(&needless_arbitrary_self_type::NEEDLESS_ARBITRARY_SELF_TYPE),
        LintId::of(&needless_bool::BOOL_COMPARISON),
        LintId::of(&needless_bool::NEEDLESS_BOOL),
        LintId::of(&needless_borrowed_ref::NEEDLESS_BORROWED_REFERENCE),
        LintId::of(&needless_question_mark::NEEDLESS_QUESTION_MARK),
        LintId::of(&needless_update::NEEDLESS_UPDATE),
        LintId::of(&neg_cmp_op_on_partial_ord::NEG_CMP_OP_ON_PARTIAL_ORD),
        LintId::of(&no_effect::NO_EFFECT),
        LintId::of(&no_effect::UNNECESSARY_OPERATION),
        LintId::of(&overflow_check_conditional::OVERFLOW_CHECK_CONDITIONAL),
        LintId::of(&partialeq_ne_impl::PARTIALEQ_NE_IMPL),
        LintId::of(&precedence::PRECEDENCE),
        LintId::of(&ptr_offset_with_cast::PTR_OFFSET_WITH_CAST),
        LintId::of(&ranges::RANGE_ZIP_WITH_LEN),
        LintId::of(&redundant_closure_call::REDUNDANT_CLOSURE_CALL),
        LintId::of(&redundant_slicing::REDUNDANT_SLICING),
        LintId::of(&reference::DEREF_ADDROF),
        LintId::of(&reference::REF_IN_DEREF),
        LintId::of(&repeat_once::REPEAT_ONCE),
        LintId::of(&strings::STRING_FROM_UTF8_AS_BYTES),
        LintId::of(&swap::MANUAL_SWAP),
        LintId::of(&temporary_assignment::TEMPORARY_ASSIGNMENT),
        LintId::of(&transmute::CROSSPOINTER_TRANSMUTE),
        LintId::of(&transmute::TRANSMUTES_EXPRESSIBLE_AS_PTR_CASTS),
        LintId::of(&transmute::TRANSMUTE_BYTES_TO_STR),
        LintId::of(&transmute::TRANSMUTE_FLOAT_TO_INT),
        LintId::of(&transmute::TRANSMUTE_INT_TO_BOOL),
        LintId::of(&transmute::TRANSMUTE_INT_TO_CHAR),
        LintId::of(&transmute::TRANSMUTE_INT_TO_FLOAT),
        LintId::of(&transmute::TRANSMUTE_PTR_TO_PTR),
        LintId::of(&transmute::TRANSMUTE_PTR_TO_REF),
        LintId::of(&types::BORROWED_BOX),
        LintId::of(&types::TYPE_COMPLEXITY),
<<<<<<< HEAD
        LintId::of(&types::UNIT_ARG),
=======
>>>>>>> 981ffa7c
        LintId::of(&types::VEC_BOX),
        LintId::of(&unit_types::UNIT_ARG),
        LintId::of(&unnecessary_sort_by::UNNECESSARY_SORT_BY),
        LintId::of(&unwrap::UNNECESSARY_UNWRAP),
        LintId::of(&useless_conversion::USELESS_CONVERSION),
        LintId::of(&zero_div_zero::ZERO_DIVIDED_BY_ZERO),
    ]);

    store.register_group(true, "clippy::correctness", Some("clippy_correctness"), vec![
        LintId::of(&approx_const::APPROX_CONSTANT),
        LintId::of(&async_yields_async::ASYNC_YIELDS_ASYNC),
        LintId::of(&atomic_ordering::INVALID_ATOMIC_ORDERING),
        LintId::of(&attrs::DEPRECATED_SEMVER),
        LintId::of(&attrs::MISMATCHED_TARGET_OS),
        LintId::of(&attrs::USELESS_ATTRIBUTE),
        LintId::of(&bit_mask::BAD_BIT_MASK),
        LintId::of(&bit_mask::INEFFECTIVE_BIT_MASK),
        LintId::of(&booleans::LOGIC_BUG),
        LintId::of(&casts::CAST_REF_TO_MUT),
        LintId::of(&copies::IFS_SAME_COND),
        LintId::of(&copies::IF_SAME_THEN_ELSE),
        LintId::of(&derive::DERIVE_HASH_XOR_EQ),
        LintId::of(&derive::DERIVE_ORD_XOR_PARTIAL_ORD),
        LintId::of(&drop_forget_ref::DROP_COPY),
        LintId::of(&drop_forget_ref::DROP_REF),
        LintId::of(&drop_forget_ref::FORGET_COPY),
        LintId::of(&drop_forget_ref::FORGET_REF),
        LintId::of(&enum_clike::ENUM_CLIKE_UNPORTABLE_VARIANT),
        LintId::of(&eq_op::EQ_OP),
        LintId::of(&erasing_op::ERASING_OP),
        LintId::of(&float_equality_without_abs::FLOAT_EQUALITY_WITHOUT_ABS),
        LintId::of(&formatting::POSSIBLE_MISSING_COMMA),
        LintId::of(&functions::NOT_UNSAFE_PTR_ARG_DEREF),
        LintId::of(&if_let_mutex::IF_LET_MUTEX),
        LintId::of(&indexing_slicing::OUT_OF_BOUNDS_INDEXING),
        LintId::of(&infinite_iter::INFINITE_ITER),
        LintId::of(&inherent_to_string::INHERENT_TO_STRING_SHADOW_DISPLAY),
        LintId::of(&inline_fn_without_body::INLINE_FN_WITHOUT_BODY),
        LintId::of(&let_underscore::LET_UNDERSCORE_LOCK),
        LintId::of(&literal_representation::MISTYPED_LITERAL_SUFFIXES),
        LintId::of(&loops::FOR_LOOPS_OVER_FALLIBLES),
        LintId::of(&loops::ITER_NEXT_LOOP),
        LintId::of(&loops::NEVER_LOOP),
        LintId::of(&loops::WHILE_IMMUTABLE_CONDITION),
        LintId::of(&mem_discriminant::MEM_DISCRIMINANT_NON_ENUM),
        LintId::of(&mem_replace::MEM_REPLACE_WITH_UNINIT),
        LintId::of(&methods::CLONE_DOUBLE_REF),
        LintId::of(&methods::ITERATOR_STEP_BY_ZERO),
        LintId::of(&methods::UNINIT_ASSUMED_INIT),
        LintId::of(&methods::ZST_OFFSET),
        LintId::of(&minmax::MIN_MAX),
        LintId::of(&misc::CMP_NAN),
        LintId::of(&misc::FLOAT_CMP),
        LintId::of(&misc::MODULO_ONE),
        LintId::of(&mut_key::MUTABLE_KEY_TYPE),
        LintId::of(&open_options::NONSENSICAL_OPEN_OPTIONS),
        LintId::of(&option_env_unwrap::OPTION_ENV_UNWRAP),
        LintId::of(&ptr::MUT_FROM_REF),
        LintId::of(&ranges::REVERSED_EMPTY_RANGES),
        LintId::of(&regex::INVALID_REGEX),
        LintId::of(&self_assignment::SELF_ASSIGNMENT),
        LintId::of(&serde_api::SERDE_API_MISUSE),
        LintId::of(&size_of_in_element_count::SIZE_OF_IN_ELEMENT_COUNT),
        LintId::of(&suspicious_trait_impl::SUSPICIOUS_ARITHMETIC_IMPL),
        LintId::of(&suspicious_trait_impl::SUSPICIOUS_OP_ASSIGN_IMPL),
        LintId::of(&swap::ALMOST_SWAPPED),
        LintId::of(&to_string_in_display::TO_STRING_IN_DISPLAY),
        LintId::of(&transmute::UNSOUND_COLLECTION_TRANSMUTE),
        LintId::of(&transmute::WRONG_TRANSMUTE),
        LintId::of(&transmuting_null::TRANSMUTING_NULL),
        LintId::of(&types::ABSURD_EXTREME_COMPARISONS),
<<<<<<< HEAD
        LintId::of(&types::UNIT_CMP),
=======
>>>>>>> 981ffa7c
        LintId::of(&undropped_manually_drops::UNDROPPED_MANUALLY_DROPS),
        LintId::of(&unicode::INVISIBLE_CHARACTERS),
        LintId::of(&unit_return_expecting_ord::UNIT_RETURN_EXPECTING_ORD),
        LintId::of(&unit_types::UNIT_CMP),
        LintId::of(&unnamed_address::FN_ADDRESS_COMPARISONS),
        LintId::of(&unnamed_address::VTABLE_ADDRESS_COMPARISONS),
        LintId::of(&unused_io_amount::UNUSED_IO_AMOUNT),
        LintId::of(&unwrap::PANICKING_UNWRAP),
        LintId::of(&vec_resize_to_zero::VEC_RESIZE_TO_ZERO),
    ]);

    store.register_group(true, "clippy::perf", Some("clippy_perf"), vec![
        LintId::of(&entry::MAP_ENTRY),
        LintId::of(&escape::BOXED_LOCAL),
        LintId::of(&large_const_arrays::LARGE_CONST_ARRAYS),
        LintId::of(&large_enum_variant::LARGE_ENUM_VARIANT),
        LintId::of(&loops::MANUAL_MEMCPY),
        LintId::of(&loops::NEEDLESS_COLLECT),
        LintId::of(&methods::EXPECT_FUN_CALL),
        LintId::of(&methods::ITER_NTH),
        LintId::of(&methods::OR_FUN_CALL),
        LintId::of(&methods::SINGLE_CHAR_PATTERN),
        LintId::of(&misc::CMP_OWNED),
        LintId::of(&mutex_atomic::MUTEX_ATOMIC),
        LintId::of(&redundant_clone::REDUNDANT_CLONE),
        LintId::of(&slow_vector_initialization::SLOW_VECTOR_INITIALIZATION),
        LintId::of(&stable_sort_primitive::STABLE_SORT_PRIMITIVE),
        LintId::of(&types::BOX_VEC),
        LintId::of(&types::REDUNDANT_ALLOCATION),
        LintId::of(&vec::USELESS_VEC),
        LintId::of(&vec_init_then_push::VEC_INIT_THEN_PUSH),
    ]);

    store.register_group(true, "clippy::cargo", Some("clippy_cargo"), vec![
        LintId::of(&cargo_common_metadata::CARGO_COMMON_METADATA),
        LintId::of(&multiple_crate_versions::MULTIPLE_CRATE_VERSIONS),
        LintId::of(&wildcard_dependencies::WILDCARD_DEPENDENCIES),
    ]);

    store.register_group(true, "clippy::nursery", Some("clippy_nursery"), vec![
        LintId::of(&attrs::EMPTY_LINE_AFTER_OUTER_ATTR),
        LintId::of(&cognitive_complexity::COGNITIVE_COMPLEXITY),
        LintId::of(&disallowed_method::DISALLOWED_METHOD),
        LintId::of(&fallible_impl_from::FALLIBLE_IMPL_FROM),
        LintId::of(&floating_point_arithmetic::IMPRECISE_FLOPS),
        LintId::of(&floating_point_arithmetic::SUBOPTIMAL_FLOPS),
        LintId::of(&future_not_send::FUTURE_NOT_SEND),
        LintId::of(&let_if_seq::USELESS_LET_IF_SEQ),
        LintId::of(&missing_const_for_fn::MISSING_CONST_FOR_FN),
        LintId::of(&mutable_debug_assertion::DEBUG_ASSERT_WITH_MUT_CALL),
        LintId::of(&mutex_atomic::MUTEX_INTEGER),
        LintId::of(&needless_borrow::NEEDLESS_BORROW),
        LintId::of(&path_buf_push_overwrite::PATH_BUF_PUSH_OVERWRITE),
        LintId::of(&redundant_pub_crate::REDUNDANT_PUB_CRATE),
        LintId::of(&regex::TRIVIAL_REGEX),
        LintId::of(&strings::STRING_LIT_AS_BYTES),
        LintId::of(&transmute::USELESS_TRANSMUTE),
        LintId::of(&use_self::USE_SELF),
    ]);
}

#[rustfmt::skip]
fn register_removed_non_tool_lints(store: &mut rustc_lint::LintStore) {
    store.register_removed(
        "should_assert_eq",
        "`assert!()` will be more flexible with RFC 2011",
    );
    store.register_removed(
        "extend_from_slice",
        "`.extend_from_slice(_)` is a faster way to extend a Vec by a slice",
    );
    store.register_removed(
        "range_step_by_zero",
        "`iterator.step_by(0)` panics nowadays",
    );
    store.register_removed(
        "unstable_as_slice",
        "`Vec::as_slice` has been stabilized in 1.7",
    );
    store.register_removed(
        "unstable_as_mut_slice",
        "`Vec::as_mut_slice` has been stabilized in 1.7",
    );
    store.register_removed(
        "misaligned_transmute",
        "this lint has been split into cast_ptr_alignment and transmute_ptr_to_ptr",
    );
    store.register_removed(
        "assign_ops",
        "using compound assignment operators (e.g., `+=`) is harmless",
    );
    store.register_removed(
        "if_let_redundant_pattern_matching",
        "this lint has been changed to redundant_pattern_matching",
    );
    store.register_removed(
        "unsafe_vector_initialization",
        "the replacement suggested by this lint had substantially different behavior",
    );
    store.register_removed(
        "reverse_range_loop",
        "this lint is now included in reversed_empty_ranges",
    );
}

/// Register renamed lints.
///
/// Used in `./src/driver.rs`.
pub fn register_renamed(ls: &mut rustc_lint::LintStore) {
    ls.register_renamed("clippy::stutter", "clippy::module_name_repetitions");
    ls.register_renamed("clippy::new_without_default_derive", "clippy::new_without_default");
    ls.register_renamed("clippy::cyclomatic_complexity", "clippy::cognitive_complexity");
    ls.register_renamed("clippy::const_static_lifetime", "clippy::redundant_static_lifetimes");
    ls.register_renamed("clippy::option_and_then_some", "clippy::bind_instead_of_map");
    ls.register_renamed("clippy::block_in_if_condition_expr", "clippy::blocks_in_if_conditions");
    ls.register_renamed("clippy::block_in_if_condition_stmt", "clippy::blocks_in_if_conditions");
    ls.register_renamed("clippy::option_map_unwrap_or", "clippy::map_unwrap_or");
    ls.register_renamed("clippy::option_map_unwrap_or_else", "clippy::map_unwrap_or");
    ls.register_renamed("clippy::result_map_unwrap_or_else", "clippy::map_unwrap_or");
    ls.register_renamed("clippy::option_unwrap_used", "clippy::unwrap_used");
    ls.register_renamed("clippy::result_unwrap_used", "clippy::unwrap_used");
    ls.register_renamed("clippy::option_expect_used", "clippy::expect_used");
    ls.register_renamed("clippy::result_expect_used", "clippy::expect_used");
    ls.register_renamed("clippy::for_loop_over_option", "clippy::for_loops_over_fallibles");
    ls.register_renamed("clippy::for_loop_over_result", "clippy::for_loops_over_fallibles");
    ls.register_renamed("clippy::identity_conversion", "clippy::useless_conversion");
    ls.register_renamed("clippy::zero_width_space", "clippy::invisible_characters");
    ls.register_renamed("clippy::single_char_push_str", "clippy::single_char_add_str");
}

// only exists to let the dogfood integration test works.
// Don't run clippy as an executable directly
#[allow(dead_code)]
fn main() {
    panic!("Please use the cargo-clippy executable");
}<|MERGE_RESOLUTION|>--- conflicted
+++ resolved
@@ -5,7 +5,6 @@
 #![feature(drain_filter)]
 #![feature(in_band_lifetimes)]
 #![feature(once_cell)]
-#![cfg_attr(bootstrap, feature(or_patterns))]
 #![feature(rustc_private)]
 #![feature(stmt_expr_attributes)]
 #![feature(control_flow_enum)]
@@ -966,11 +965,6 @@
         &types::RC_BUFFER,
         &types::REDUNDANT_ALLOCATION,
         &types::TYPE_COMPLEXITY,
-<<<<<<< HEAD
-        &types::UNIT_ARG,
-        &types::UNIT_CMP,
-=======
->>>>>>> 981ffa7c
         &types::VEC_BOX,
         &undropped_manually_drops::UNDROPPED_MANUALLY_DROPS,
         &unicode::INVISIBLE_CHARACTERS,
@@ -1712,11 +1706,6 @@
         LintId::of(&types::BOX_VEC),
         LintId::of(&types::REDUNDANT_ALLOCATION),
         LintId::of(&types::TYPE_COMPLEXITY),
-<<<<<<< HEAD
-        LintId::of(&types::UNIT_ARG),
-        LintId::of(&types::UNIT_CMP),
-=======
->>>>>>> 981ffa7c
         LintId::of(&types::VEC_BOX),
         LintId::of(&undropped_manually_drops::UNDROPPED_MANUALLY_DROPS),
         LintId::of(&unicode::INVISIBLE_CHARACTERS),
@@ -1943,10 +1932,6 @@
         LintId::of(&transmute::TRANSMUTE_PTR_TO_REF),
         LintId::of(&types::BORROWED_BOX),
         LintId::of(&types::TYPE_COMPLEXITY),
-<<<<<<< HEAD
-        LintId::of(&types::UNIT_ARG),
-=======
->>>>>>> 981ffa7c
         LintId::of(&types::VEC_BOX),
         LintId::of(&unit_types::UNIT_ARG),
         LintId::of(&unnecessary_sort_by::UNNECESSARY_SORT_BY),
@@ -2018,10 +2003,6 @@
         LintId::of(&transmute::WRONG_TRANSMUTE),
         LintId::of(&transmuting_null::TRANSMUTING_NULL),
         LintId::of(&types::ABSURD_EXTREME_COMPARISONS),
-<<<<<<< HEAD
-        LintId::of(&types::UNIT_CMP),
-=======
->>>>>>> 981ffa7c
         LintId::of(&undropped_manually_drops::UNDROPPED_MANUALLY_DROPS),
         LintId::of(&unicode::INVISIBLE_CHARACTERS),
         LintId::of(&unit_return_expecting_ord::UNIT_RETURN_EXPECTING_ORD),
