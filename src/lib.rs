--- conflicted
+++ resolved
@@ -47,12 +47,9 @@
 pub mod ranges;
 pub mod matches;
 pub mod precedence;
-<<<<<<< HEAD
+pub mod mutex_atomic;
 pub mod zero_div_zero;
 pub mod open_options;
-=======
-pub mod mutex_atomic;
->>>>>>> b48db271
 
 mod reexport {
     pub use syntax::ast::{Name, Ident, NodeId};
@@ -94,12 +91,9 @@
     reg.register_late_lint_pass(box matches::MatchPass);
     reg.register_late_lint_pass(box misc::PatternPass);
     reg.register_late_lint_pass(box minmax::MinMaxPass);
-<<<<<<< HEAD
     reg.register_late_lint_pass(box open_options::NonSensicalOpenOptions);
     reg.register_late_lint_pass(box zero_div_zero::ZeroDivZeroPass);
-=======
     reg.register_late_lint_pass(box mutex_atomic::MutexAtomic);
->>>>>>> b48db271
 
     reg.register_lint_group("clippy_pedantic", vec![
         methods::OPTION_UNWRAP_USED,
