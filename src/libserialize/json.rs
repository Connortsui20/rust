// Copyright 2012-2014 The Rust Project Developers. See the COPYRIGHT
// file at the top-level directory of this distribution and at
// http://rust-lang.org/COPYRIGHT.
//
// Licensed under the Apache License, Version 2.0 <LICENSE-APACHE or
// http://www.apache.org/licenses/LICENSE-2.0> or the MIT license
// <LICENSE-MIT or http://opensource.org/licenses/MIT>, at your
// option. This file may not be copied, modified, or distributed
// except according to those terms.

// Rust JSON serialization library
// Copyright (c) 2011 Google Inc.

#![forbid(non_camel_case_types)]
#![allow(missing_docs)]

<<<<<<< HEAD
/*!
JSON parsing and serialization

# What is JSON?

JSON (JavaScript Object Notation) is a way to write data in Javascript.
Like XML, it allows to encode structured data in a text format that can be easily read by humans.
Its simple syntax and native compatibility with JavaScript have made it a widely used format.

Data types that can be encoded are JavaScript types (see the `Json` enum for more details):

* `Boolean`: equivalent to rust's `bool`
* `Number`: equivalent to rust's `f64`
* `String`: equivalent to rust's `String`
* `Array`: equivalent to rust's `Vec<T>`, but also allowing objects of different types in the same
array
* `Object`: equivalent to rust's `Treemap<String, json::Json>`
* `Null`

An object is a series of string keys mapping to values, in `"key": value` format.
Arrays are enclosed in square brackets ([ ... ]) and objects in curly brackets ({ ... }).
A simple JSON document encoding a person, his/her age, address and phone numbers could look like:

```ignore
{
    "FirstName": "John",
    "LastName": "Doe",
    "Age": 43,
    "Address": {
        "Street": "Downing Street 10",
        "City": "London",
        "Country": "Great Britain"
    },
    "PhoneNumbers": [
        "+44 1234567",
        "+44 2345678"
    ]
}
```

# Rust Type-based Encoding and Decoding

Rust provides a mechanism for low boilerplate encoding & decoding of values to and from JSON via
the serialization API.
To be able to encode a piece of data, it must implement the `serialize::Encodable` trait.
To be able to decode a piece of data, it must implement the `serialize::Decodable` trait.
The Rust compiler provides an annotation to automatically generate the code for these traits:
`#[deriving(Decodable, Encodable)]`

The JSON API provides an enum `json::Json` and a trait `ToJson` to encode objects.
The `ToJson` trait provides a `to_json` method to convert an object into a `json::Json` value.
A `json::Json` value can be encoded as a string or buffer using the functions described above.
You can also use the `json::Encoder` object, which implements the `Encoder` trait.

When using `ToJson` the `Encodable` trait implementation is not mandatory.

# Examples of use

## Using Autoserialization

Create a struct called `TestStruct` and serialize and deserialize it to and from JSON using the
serialization API, using the derived serialization code.

```rust
extern crate serialize;
use serialize::json;

// Automatically generate `Decodable` and `Encodable` trait implementations
#[deriving(Decodable, Encodable)]
pub struct TestStruct  {
    data_int: u8,
    data_str: String,
    data_vector: Vec<u8>,
}

fn main() {
    let object = TestStruct {
        data_int: 1,
        data_str: "toto".to_string(),
        data_vector: vec![2,3,4,5],
    };

    // Serialize using `json::encode`
    let encoded = json::encode(&object);

    // Deserialize using `json::decode`
    let decoded: TestStruct = json::decode(encoded.as_slice()).unwrap();
}
```

## Using the `ToJson` trait

The examples above use the `ToJson` trait to generate the JSON string, which is required
for custom mappings.

### Simple example of `ToJson` usage

```rust
extern crate serialize;
use serialize::json::{mod, ToJson, Json};

// A custom data structure
struct ComplexNum {
    a: f64,
    b: f64,
}

// JSON value representation
impl ToJson for ComplexNum {
    fn to_json(&self) -> json::Json {
        Json::String(format!("{}+{}i", self.a, self.b))
    }
}

// Only generate `Encodable` trait implementation
#[deriving(Encodable)]
pub struct ComplexNumRecord {
    uid: u8,
    dsc: String,
    val: json::Json,
}

fn main() {
    let num = ComplexNum { a: 0.0001, b: 12.539 };
    let data: String = json::encode(&ComplexNumRecord{
        uid: 1,
        dsc: "test".to_string(),
        val: num.to_json(),
    });
    println!("data: {}", data);
    // data: {"uid":1,"dsc":"test","val":"0.0001+12.539j"};
}
```

### Verbose example of `ToJson` usage

```rust
extern crate serialize;
use std::collections::TreeMap;
use serialize::json::{mod, ToJson, Json};

// Only generate `Decodable` trait implementation
#[deriving(Decodable)]
pub struct TestStruct {
    data_int: u8,
    data_str: String,
    data_vector: Vec<u8>,
}

// Specify encoding method manually
impl ToJson for TestStruct {
    fn to_json(&self) -> json::Json {
        let mut d = TreeMap::new();
        // All standard types implement `to_json()`, so use it
        d.insert("data_int".to_string(), self.data_int.to_json());
        d.insert("data_str".to_string(), self.data_str.to_json());
        d.insert("data_vector".to_string(), self.data_vector.to_json());
        Json::Object(d)
    }
}

fn main() {
    // Serialize using `ToJson`
    let input_data = TestStruct {
        data_int: 1,
        data_str: "toto".to_string(),
        data_vector: vec![2,3,4,5],
    };
    let json_obj: Json = input_data.to_json();
    let json_str: String = json_obj.to_string();

    // Deserialize like before
    let decoded: TestStruct = json::decode(json_str.as_slice()).unwrap();
}
```

*/
=======
//! JSON parsing and serialization
//!
//! # What is JSON?
//!
//! JSON (JavaScript Object Notation) is a way to write data in Javascript.
//! Like XML, it allows to encode structured data in a text format that can be easily read by humans
//! Its simple syntax and native compatibility with JavaScript have made it a widely used format.
//!
//! Data types that can be encoded are JavaScript types (see the `Json` enum for more details):
//!
//! * `Boolean`: equivalent to rust's `bool`
//! * `Number`: equivalent to rust's `f64`
//! * `String`: equivalent to rust's `String`
//! * `Array`: equivalent to rust's `Vec<T>`, but also allowing objects of different types in the
//!   same array
//! * `Object`: equivalent to rust's `Treemap<String, json::Json>`
//! * `Null`
//!
//! An object is a series of string keys mapping to values, in `"key": value` format.
//! Arrays are enclosed in square brackets ([ ... ]) and objects in curly brackets ({ ... }).
//! A simple JSON document encoding a person, his/her age, address and phone numbers could look like
//!
//! ```ignore
//! {
//!     "FirstName": "John",
//!     "LastName": "Doe",
//!     "Age": 43,
//!     "Address": {
//!         "Street": "Downing Street 10",
//!         "City": "London",
//!         "Country": "Great Britain"
//!     },
//!     "PhoneNumbers": [
//!         "+44 1234567",
//!         "+44 2345678"
//!     ]
//! }
//! ```
//!
//! # Rust Type-based Encoding and Decoding
//!
//! Rust provides a mechanism for low boilerplate encoding & decoding of values to and from JSON via
//! the serialization API.
//! To be able to encode a piece of data, it must implement the `serialize::Encodable` trait.
//! To be able to decode a piece of data, it must implement the `serialize::Decodable` trait.
//! The Rust compiler provides an annotation to automatically generate the code for these traits:
//! `#[deriving(Decodable, Encodable)]`
//!
//! The JSON API provides an enum `json::Json` and a trait `ToJson` to encode objects.
//! The `ToJson` trait provides a `to_json` method to convert an object into a `json::Json` value.
//! A `json::Json` value can be encoded as a string or buffer using the functions described above.
//! You can also use the `json::Encoder` object, which implements the `Encoder` trait.
//!
//! When using `ToJson` the `Encodable` trait implementation is not mandatory.
//!
//! # Examples of use
//!
//! ## Using Autoserialization
//!
//! Create a struct called `TestStruct` and serialize and deserialize it to and from JSON using the
//! serialization API, using the derived serialization code.
//!
//! ```rust
//! extern crate serialize;
//! use serialize::json;
//!
//! // Automatically generate `Decodable` and `Encodable` trait implementations
//! #[deriving(Decodable, Encodable)]
//! pub struct TestStruct  {
//!     data_int: u8,
//!     data_str: String,
//!     data_vector: Vec<u8>,
//! }
//!
//! fn main() {
//!     let object = TestStruct {
//!         data_int: 1,
//!         data_str: "toto".to_string(),
//!         data_vector: vec![2,3,4,5],
//!     };
//!
//!     // Serialize using `json::encode`
//!     let encoded = json::encode(&object);
//!
//!     // Deserialize using `json::decode`
//!     let decoded: TestStruct = json::decode(encoded.as_slice()).unwrap();
//! }
//! ```
//!
//! ## Using the `ToJson` trait
//!
//! The examples above use the `ToJson` trait to generate the JSON string, which is required
//! for custom mappings.
//!
//! ### Simple example of `ToJson` usage
//!
//! ```rust
//! extern crate serialize;
//! use serialize::json::ToJson;
//! use serialize::json;
//!
//! // A custom data structure
//! struct ComplexNum {
//!     a: f64,
//!     b: f64,
//! }
//!
//! // JSON value representation
//! impl ToJson for ComplexNum {
//!     fn to_json(&self) -> json::Json {
//!         json::String(format!("{}+{}i", self.a, self.b))
//!     }
//! }
//!
//! // Only generate `Encodable` trait implementation
//! #[deriving(Encodable)]
//! pub struct ComplexNumRecord {
//!     uid: u8,
//!     dsc: String,
//!     val: json::Json,
//! }
//!
//! fn main() {
//!     let num = ComplexNum { a: 0.0001, b: 12.539 };
//!     let data: String = json::encode(&ComplexNumRecord{
//!         uid: 1,
//!         dsc: "test".to_string(),
//!         val: num.to_json(),
//!     });
//!     println!("data: {}", data);
//!     // data: {"uid":1,"dsc":"test","val":"0.0001+12.539j"};
//! }
//! ```
//!
//! ### Verbose example of `ToJson` usage
//!
//! ```rust
//! extern crate serialize;
//! use std::collections::TreeMap;
//! use serialize::json::ToJson;
//! use serialize::json;
//!
//! // Only generate `Decodable` trait implementation
//! #[deriving(Decodable)]
//! pub struct TestStruct {
//!     data_int: u8,
//!     data_str: String,
//!     data_vector: Vec<u8>,
//! }
//!
//! // Specify encoding method manually
//! impl ToJson for TestStruct {
//!     fn to_json(&self) -> json::Json {
//!         let mut d = TreeMap::new();
//!         // All standard types implement `to_json()`, so use it
//!         d.insert("data_int".to_string(), self.data_int.to_json());
//!         d.insert("data_str".to_string(), self.data_str.to_json());
//!         d.insert("data_vector".to_string(), self.data_vector.to_json());
//!         json::Object(d)
//!     }
//! }
//!
//! fn main() {
//!     // Serialize using `ToJson`
//!     let input_data = TestStruct {
//!         data_int: 1,
//!         data_str: "toto".to_string(),
//!         data_vector: vec![2,3,4,5],
//!     };
//!     let json_obj: json::Json = input_data.to_json();
//!     let json_str: String = json_obj.to_string();
//!
//!     // Deserialize like before
//!     let decoded: TestStruct = json::decode(json_str.as_slice()).unwrap();
//! }
//! ```
>>>>>>> cd5c8235

use self::JsonEvent::*;
use self::StackElement::*;
use self::ErrorCode::*;
use self::ParserError::*;
use self::DecoderError::*;
use self::ParserState::*;
use self::InternalStackElement::*;

use std;
use std::collections::{HashMap, TreeMap};
use std::{char, f64, fmt, io, num, str};
use std::mem::{swap, transmute};
use std::num::{Float, FPNaN, FPInfinite, Int};
use std::str::{FromStr, ScalarValue};
use std::string;
use std::vec::Vec;
use std::ops;

use Encodable;

/// Represents a json value
#[deriving(Clone, PartialEq, PartialOrd)]
pub enum Json {
    I64(i64),
    U64(u64),
    F64(f64),
    String(string::String),
    Boolean(bool),
    Array(self::Array),
    Object(self::Object),
    Null,
}

pub type Array = Vec<Json>;
pub type Object = TreeMap<string::String, Json>;

/// The errors that can arise while parsing a JSON stream.
#[deriving(Clone, PartialEq)]
pub enum ErrorCode {
    InvalidSyntax,
    InvalidNumber,
    EOFWhileParsingObject,
    EOFWhileParsingArray,
    EOFWhileParsingValue,
    EOFWhileParsingString,
    KeyMustBeAString,
    ExpectedColon,
    TrailingCharacters,
    TrailingComma,
    InvalidEscape,
    InvalidUnicodeCodePoint,
    LoneLeadingSurrogateInHexEscape,
    UnexpectedEndOfHexEscape,
    UnrecognizedHex,
    NotFourDigit,
    NotUtf8,
}

#[deriving(Clone, PartialEq, Show)]
pub enum ParserError {
    /// msg, line, col
    SyntaxError(ErrorCode, uint, uint),
    IoError(io::IoErrorKind, &'static str),
}

// Builder and Parser have the same errors.
pub type BuilderError = ParserError;

#[deriving(Clone, PartialEq, Show)]
pub enum DecoderError {
    ParseError(ParserError),
    ExpectedError(string::String, string::String),
    MissingFieldError(string::String),
    UnknownVariantError(string::String),
    ApplicationError(string::String)
}

/// Returns a readable error string for a given error code.
pub fn error_str(error: ErrorCode) -> &'static str {
    match error {
        InvalidSyntax => "invalid syntax",
        InvalidNumber => "invalid number",
        EOFWhileParsingObject => "EOF While parsing object",
        EOFWhileParsingArray => "EOF While parsing array",
        EOFWhileParsingValue => "EOF While parsing value",
        EOFWhileParsingString => "EOF While parsing string",
        KeyMustBeAString => "key must be a string",
        ExpectedColon => "expected `:`",
        TrailingCharacters => "trailing characters",
        TrailingComma => "trailing comma",
        InvalidEscape => "invalid escape",
        UnrecognizedHex => "invalid \\u escape (unrecognized hex)",
        NotFourDigit => "invalid \\u escape (not four digits)",
        NotUtf8 => "contents not utf-8",
        InvalidUnicodeCodePoint => "invalid Unicode code point",
        LoneLeadingSurrogateInHexEscape => "lone leading surrogate in hex escape",
        UnexpectedEndOfHexEscape => "unexpected end of hex escape",
    }
}

/// Shortcut function to decode a JSON `&str` into an object
pub fn decode<T: ::Decodable<Decoder, DecoderError>>(s: &str) -> DecodeResult<T> {
    let json = match from_str(s) {
        Ok(x) => x,
        Err(e) => return Err(ParseError(e))
    };

    let mut decoder = Decoder::new(json);
    ::Decodable::decode(&mut decoder)
}

/// Shortcut function to encode a `T` into a JSON `String`
pub fn encode<'a, T: Encodable<Encoder<'a>, io::IoError>>(object: &T) -> string::String {
    let buff = Encoder::buffer_encode(object);
    string::String::from_utf8(buff).unwrap()
}

impl fmt::Show for ErrorCode {
    fn fmt(&self, f: &mut fmt::Formatter) -> fmt::Result {
        error_str(*self).fmt(f)
    }
}

fn io_error_to_error(io: io::IoError) -> ParserError {
    IoError(io.kind, io.desc)
}

impl std::error::Error for DecoderError {
    fn description(&self) -> &str { "decoder error" }
    fn detail(&self) -> Option<std::string::String> { Some(self.to_string()) }
}

pub type EncodeResult = io::IoResult<()>;
pub type DecodeResult<T> = Result<T, DecoderError>;

pub fn escape_bytes(wr: &mut io::Writer, bytes: &[u8]) -> Result<(), io::IoError> {
    try!(wr.write_str("\""));

    let mut start = 0;

    for (i, byte) in bytes.iter().enumerate() {
        let escaped = match *byte {
            b'"' => "\\\"",
            b'\\' => "\\\\",
            b'\x08' => "\\b",
            b'\x0c' => "\\f",
            b'\n' => "\\n",
            b'\r' => "\\r",
            b'\t' => "\\t",
            _ => { continue; }
        };

        if start < i {
            try!(wr.write(bytes[start..i]));
        }

        try!(wr.write_str(escaped));

        start = i + 1;
    }

    if start != bytes.len() {
        try!(wr.write(bytes[start..]));
    }

    wr.write_str("\"")
}

fn escape_str(writer: &mut io::Writer, v: &str) -> Result<(), io::IoError> {
    escape_bytes(writer, v.as_bytes())
}

fn escape_char(writer: &mut io::Writer, v: char) -> Result<(), io::IoError> {
    let mut buf = [0, .. 4];
    v.encode_utf8(&mut buf);
    escape_bytes(writer, &mut buf)
}

fn spaces(wr: &mut io::Writer, mut n: uint) -> Result<(), io::IoError> {
    const LEN: uint = 16;
    static BUF: [u8, ..LEN] = [b' ', ..LEN];

    while n >= LEN {
        try!(wr.write(&BUF));
        n -= LEN;
    }

    if n > 0 {
        wr.write(BUF[..n])
    } else {
        Ok(())
    }
}

fn fmt_number_or_null(v: f64) -> string::String {
    match v.classify() {
        FPNaN | FPInfinite => string::String::from_str("null"),
        _ => f64::to_str_digits(v, 6u)
    }
}

/// A structure for implementing serialization to JSON.
pub struct Encoder<'a> {
    writer: &'a mut (io::Writer+'a),
}

impl<'a> Encoder<'a> {
    /// Creates a new JSON encoder whose output will be written to the writer
    /// specified.
    pub fn new(writer: &'a mut io::Writer) -> Encoder<'a> {
        Encoder { writer: writer }
    }

    /// Encode the specified struct into a json [u8]
    pub fn buffer_encode<T:Encodable<Encoder<'a>, io::IoError>>(object: &T) -> Vec<u8>  {
        //Serialize the object in a string using a writer
        let mut m = Vec::new();
        // FIXME(14302) remove the transmute and unsafe block.
        unsafe {
            let mut encoder = Encoder::new(&mut m as &mut io::Writer);
            // Vec<u8> never Errs
            let _ = object.encode(transmute(&mut encoder));
        }
        m
    }
}

impl<'a> ::Encoder<io::IoError> for Encoder<'a> {
    fn emit_nil(&mut self) -> EncodeResult { write!(self.writer, "null") }

    fn emit_uint(&mut self, v: uint) -> EncodeResult { self.emit_f64(v as f64) }
    fn emit_u64(&mut self, v: u64) -> EncodeResult { self.emit_f64(v as f64) }
    fn emit_u32(&mut self, v: u32) -> EncodeResult { self.emit_f64(v as f64) }
    fn emit_u16(&mut self, v: u16) -> EncodeResult { self.emit_f64(v as f64) }
    fn emit_u8(&mut self, v: u8) -> EncodeResult  { self.emit_f64(v as f64) }

    fn emit_int(&mut self, v: int) -> EncodeResult { self.emit_f64(v as f64) }
    fn emit_i64(&mut self, v: i64) -> EncodeResult { self.emit_f64(v as f64) }
    fn emit_i32(&mut self, v: i32) -> EncodeResult { self.emit_f64(v as f64) }
    fn emit_i16(&mut self, v: i16) -> EncodeResult { self.emit_f64(v as f64) }
    fn emit_i8(&mut self, v: i8) -> EncodeResult  { self.emit_f64(v as f64) }

    fn emit_bool(&mut self, v: bool) -> EncodeResult {
        if v {
            write!(self.writer, "true")
        } else {
            write!(self.writer, "false")
        }
    }

    fn emit_f64(&mut self, v: f64) -> EncodeResult {
        write!(self.writer, "{}", fmt_number_or_null(v))
    }
    fn emit_f32(&mut self, v: f32) -> EncodeResult { self.emit_f64(v as f64) }

    fn emit_char(&mut self, v: char) -> EncodeResult {
        escape_char(self.writer, v)
    }
    fn emit_str(&mut self, v: &str) -> EncodeResult {
        escape_str(self.writer, v)
    }

    fn emit_enum(&mut self, _name: &str, f: |&mut Encoder<'a>| -> EncodeResult) -> EncodeResult {
        f(self)
    }

    fn emit_enum_variant(&mut self,
                         name: &str,
                         _id: uint,
                         cnt: uint,
                         f: |&mut Encoder<'a>| -> EncodeResult) -> EncodeResult {
        // enums are encoded as strings or objects
        // Bunny => "Bunny"
        // Kangaroo(34,"William") => {"variant": "Kangaroo", "fields": [34,"William"]}
        if cnt == 0 {
            escape_str(self.writer, name)
        } else {
            try!(write!(self.writer, "{{\"variant\":"));
            try!(escape_str(self.writer, name));
            try!(write!(self.writer, ",\"fields\":["));
            try!(f(self));
            write!(self.writer, "]}}")
        }
    }

    fn emit_enum_variant_arg(&mut self,
                             idx: uint,
                             f: |&mut Encoder<'a>| -> EncodeResult) -> EncodeResult {
        if idx != 0 {
            try!(write!(self.writer, ","));
        }
        f(self)
    }

    fn emit_enum_struct_variant(&mut self,
                                name: &str,
                                id: uint,
                                cnt: uint,
                                f: |&mut Encoder<'a>| -> EncodeResult) -> EncodeResult {
        self.emit_enum_variant(name, id, cnt, f)
    }

    fn emit_enum_struct_variant_field(&mut self,
                                      _: &str,
                                      idx: uint,
                                      f: |&mut Encoder<'a>| -> EncodeResult) -> EncodeResult {
        self.emit_enum_variant_arg(idx, f)
    }

    fn emit_struct(&mut self,
                   _: &str,
                   _: uint,
                   f: |&mut Encoder<'a>| -> EncodeResult) -> EncodeResult {
        try!(write!(self.writer, "{{"));
        try!(f(self));
        write!(self.writer, "}}")
    }

    fn emit_struct_field(&mut self,
                         name: &str,
                         idx: uint,
                         f: |&mut Encoder<'a>| -> EncodeResult) -> EncodeResult {
        if idx != 0 { try!(write!(self.writer, ",")); }
        try!(escape_str(self.writer, name));
        try!(write!(self.writer, ":"));
        f(self)
    }

    fn emit_tuple(&mut self, len: uint, f: |&mut Encoder<'a>| -> EncodeResult) -> EncodeResult {
        self.emit_seq(len, f)
    }
    fn emit_tuple_arg(&mut self,
                      idx: uint,
                      f: |&mut Encoder<'a>| -> EncodeResult) -> EncodeResult {
        self.emit_seq_elt(idx, f)
    }

    fn emit_tuple_struct(&mut self,
                         _name: &str,
                         len: uint,
                         f: |&mut Encoder<'a>| -> EncodeResult) -> EncodeResult {
        self.emit_seq(len, f)
    }
    fn emit_tuple_struct_arg(&mut self,
                             idx: uint,
                             f: |&mut Encoder<'a>| -> EncodeResult) -> EncodeResult {
        self.emit_seq_elt(idx, f)
    }

    fn emit_option(&mut self, f: |&mut Encoder<'a>| -> EncodeResult) -> EncodeResult {
        f(self)
    }
    fn emit_option_none(&mut self) -> EncodeResult { self.emit_nil() }
    fn emit_option_some(&mut self, f: |&mut Encoder<'a>| -> EncodeResult) -> EncodeResult {
        f(self)
    }

    fn emit_seq(&mut self, _len: uint, f: |&mut Encoder<'a>| -> EncodeResult) -> EncodeResult {
        try!(write!(self.writer, "["));
        try!(f(self));
        write!(self.writer, "]")
    }

    fn emit_seq_elt(&mut self, idx: uint, f: |&mut Encoder<'a>| -> EncodeResult) -> EncodeResult {
        if idx != 0 {
            try!(write!(self.writer, ","));
        }
        f(self)
    }

    fn emit_map(&mut self, _len: uint, f: |&mut Encoder<'a>| -> EncodeResult) -> EncodeResult {
        try!(write!(self.writer, "{{"));
        try!(f(self));
        write!(self.writer, "}}")
    }

    fn emit_map_elt_key(&mut self,
                        idx: uint,
                        f: |&mut Encoder<'a>| -> EncodeResult) -> EncodeResult {
        if idx != 0 { try!(write!(self.writer, ",")) }
        // ref #12967, make sure to wrap a key in double quotes,
        // in the event that its of a type that omits them (eg numbers)
        let mut buf = Vec::new();
        // FIXME(14302) remove the transmute and unsafe block.
        unsafe {
            let mut check_encoder = Encoder::new(&mut buf);
            try!(f(transmute(&mut check_encoder)));
        }
        let out = str::from_utf8(buf[]).unwrap();
        let needs_wrapping = out.char_at(0) != '"' && out.char_at_reverse(out.len()) != '"';
        if needs_wrapping { try!(write!(self.writer, "\"")); }
        try!(f(self));
        if needs_wrapping { try!(write!(self.writer, "\"")); }
        Ok(())
    }

    fn emit_map_elt_val(&mut self,
                        _idx: uint,
                        f: |&mut Encoder<'a>| -> EncodeResult) -> EncodeResult {
        try!(write!(self.writer, ":"));
        f(self)
    }
}

/// Another encoder for JSON, but prints out human-readable JSON instead of
/// compact data
pub struct PrettyEncoder<'a> {
    writer: &'a mut (io::Writer+'a),
    curr_indent: uint,
    indent: uint,
}

impl<'a> PrettyEncoder<'a> {
    /// Creates a new encoder whose output will be written to the specified writer
    pub fn new<'a>(writer: &'a mut io::Writer) -> PrettyEncoder<'a> {
        PrettyEncoder { writer: writer, curr_indent: 0, indent: 2, }
    }

    /// Set the number of spaces to indent for each level.
    /// This is safe to set during encoding.
    pub fn set_indent<'a>(&mut self, indent: uint) {
        // self.indent very well could be 0 so we need to use checked division.
        let level = self.curr_indent.checked_div(self.indent).unwrap_or(0);
        self.indent = indent;
        self.curr_indent = level * self.indent;
    }
}

impl<'a> ::Encoder<io::IoError> for PrettyEncoder<'a> {
    fn emit_nil(&mut self) -> EncodeResult { write!(self.writer, "null") }

    fn emit_uint(&mut self, v: uint) -> EncodeResult { self.emit_f64(v as f64) }
    fn emit_u64(&mut self, v: u64) -> EncodeResult { self.emit_f64(v as f64) }
    fn emit_u32(&mut self, v: u32) -> EncodeResult { self.emit_f64(v as f64) }
    fn emit_u16(&mut self, v: u16) -> EncodeResult { self.emit_f64(v as f64) }
    fn emit_u8(&mut self, v: u8) -> EncodeResult { self.emit_f64(v as f64) }

    fn emit_int(&mut self, v: int) -> EncodeResult { self.emit_f64(v as f64) }
    fn emit_i64(&mut self, v: i64) -> EncodeResult { self.emit_f64(v as f64) }
    fn emit_i32(&mut self, v: i32) -> EncodeResult { self.emit_f64(v as f64) }
    fn emit_i16(&mut self, v: i16) -> EncodeResult { self.emit_f64(v as f64) }
    fn emit_i8(&mut self, v: i8) -> EncodeResult { self.emit_f64(v as f64) }

    fn emit_bool(&mut self, v: bool) -> EncodeResult {
        if v {
            write!(self.writer, "true")
        } else {
            write!(self.writer, "false")
        }
    }

    fn emit_f64(&mut self, v: f64) -> EncodeResult {
        write!(self.writer, "{}", fmt_number_or_null(v))
    }
    fn emit_f32(&mut self, v: f32) -> EncodeResult {
        self.emit_f64(v as f64)
    }

    fn emit_char(&mut self, v: char) -> EncodeResult {
        escape_char(self.writer, v)
    }
    fn emit_str(&mut self, v: &str) -> EncodeResult {
        escape_str(self.writer, v)
    }

    fn emit_enum(&mut self,
                 _name: &str,
                 f: |&mut PrettyEncoder<'a>| -> EncodeResult) -> EncodeResult {
        f(self)
    }

    fn emit_enum_variant(&mut self,
                         name: &str,
                         _: uint,
                         cnt: uint,
                         f: |&mut PrettyEncoder<'a>| -> EncodeResult) -> EncodeResult {
        if cnt == 0 {
            escape_str(self.writer, name)
        } else {
            try!(write!(self.writer, "{{\n"));
            self.curr_indent += self.indent;
            try!(spaces(self.writer, self.curr_indent));
            try!(write!(self.writer, "\"variant\": "));
            try!(escape_str(self.writer, name));
            try!(write!(self.writer, ",\n"));
            try!(spaces(self.writer, self.curr_indent));
            try!(write!(self.writer, "\"fields\": [\n"));
            self.curr_indent += self.indent;
            try!(f(self));
            self.curr_indent -= self.indent;
            try!(write!(self.writer, "\n"));
            try!(spaces(self.writer, self.curr_indent));
            self.curr_indent -= self.indent;
            try!(write!(self.writer, "]\n"));
            try!(spaces(self.writer, self.curr_indent));
            write!(self.writer, "}}")
        }
    }

    fn emit_enum_variant_arg(&mut self,
                             idx: uint,
                             f: |&mut PrettyEncoder<'a>| -> EncodeResult) -> EncodeResult {
        if idx != 0 {
            try!(write!(self.writer, ",\n"));
        }
        try!(spaces(self.writer, self.curr_indent));
        f(self)
    }

    fn emit_enum_struct_variant(&mut self,
                                name: &str,
                                id: uint,
                                cnt: uint,
                                f: |&mut PrettyEncoder<'a>| -> EncodeResult) -> EncodeResult {
        self.emit_enum_variant(name, id, cnt, f)
    }

    fn emit_enum_struct_variant_field(&mut self,
                                      _: &str,
                                      idx: uint,
                                      f: |&mut PrettyEncoder<'a>| -> EncodeResult) -> EncodeResult {
        self.emit_enum_variant_arg(idx, f)
    }


    fn emit_struct(&mut self,
                   _: &str,
                   len: uint,
                   f: |&mut PrettyEncoder<'a>| -> EncodeResult) -> EncodeResult {
        if len == 0 {
            write!(self.writer, "{{}}")
        } else {
            try!(write!(self.writer, "{{"));
            self.curr_indent += self.indent;
            try!(f(self));
            self.curr_indent -= self.indent;
            try!(write!(self.writer, "\n"));
            try!(spaces(self.writer, self.curr_indent));
            write!(self.writer, "}}")
        }
    }

    fn emit_struct_field(&mut self,
                         name: &str,
                         idx: uint,
                         f: |&mut PrettyEncoder<'a>| -> EncodeResult) -> EncodeResult {
        if idx == 0 {
            try!(write!(self.writer, "\n"));
        } else {
            try!(write!(self.writer, ",\n"));
        }
        try!(spaces(self.writer, self.curr_indent));
        try!(escape_str(self.writer, name));
        try!(write!(self.writer, ": "));
        f(self)
    }

    fn emit_tuple(&mut self,
                  len: uint,
                  f: |&mut PrettyEncoder<'a>| -> EncodeResult) -> EncodeResult {
        self.emit_seq(len, f)
    }
    fn emit_tuple_arg(&mut self,
                      idx: uint,
                      f: |&mut PrettyEncoder<'a>| -> EncodeResult) -> EncodeResult {
        self.emit_seq_elt(idx, f)
    }

    fn emit_tuple_struct(&mut self,
                         _: &str,
                         len: uint,
                         f: |&mut PrettyEncoder<'a>| -> EncodeResult) -> EncodeResult {
        self.emit_seq(len, f)
    }
    fn emit_tuple_struct_arg(&mut self,
                             idx: uint,
                             f: |&mut PrettyEncoder<'a>| -> EncodeResult) -> EncodeResult {
        self.emit_seq_elt(idx, f)
    }

    fn emit_option(&mut self, f: |&mut PrettyEncoder<'a>| -> EncodeResult) -> EncodeResult {
        f(self)
    }
    fn emit_option_none(&mut self) -> EncodeResult { self.emit_nil() }
    fn emit_option_some(&mut self, f: |&mut PrettyEncoder<'a>| -> EncodeResult) -> EncodeResult {
        f(self)
    }

    fn emit_seq(&mut self,
                len: uint,
                f: |&mut PrettyEncoder<'a>| -> EncodeResult) -> EncodeResult {
        if len == 0 {
            write!(self.writer, "[]")
        } else {
            try!(write!(self.writer, "["));
            self.curr_indent += self.indent;
            try!(f(self));
            self.curr_indent -= self.indent;
            try!(write!(self.writer, "\n"));
            try!(spaces(self.writer, self.curr_indent));
            write!(self.writer, "]")
        }
    }

    fn emit_seq_elt(&mut self,
                    idx: uint,
                    f: |&mut PrettyEncoder<'a>| -> EncodeResult) -> EncodeResult {
        if idx == 0 {
            try!(write!(self.writer, "\n"));
        } else {
            try!(write!(self.writer, ",\n"));
        }
        try!(spaces(self.writer, self.curr_indent));
        f(self)
    }

    fn emit_map(&mut self,
                len: uint,
                f: |&mut PrettyEncoder<'a>| -> EncodeResult) -> EncodeResult {
        if len == 0 {
            write!(self.writer, "{{}}")
        } else {
            try!(write!(self.writer, "{{"));
            self.curr_indent += self.indent;
            try!(f(self));
            self.curr_indent -= self.indent;
            try!(write!(self.writer, "\n"));
            try!(spaces(self.writer, self.curr_indent));
            write!(self.writer, "}}")
        }
    }

    fn emit_map_elt_key(&mut self,
                        idx: uint,
                        f: |&mut PrettyEncoder<'a>| -> EncodeResult) -> EncodeResult {
        if idx == 0 {
            try!(write!(self.writer, "\n"));
        } else {
            try!(write!(self.writer, ",\n"));
        }
        try!(spaces(self.writer, self.curr_indent));
        // ref #12967, make sure to wrap a key in double quotes,
        // in the event that its of a type that omits them (eg numbers)
        let mut buf = Vec::new();
        // FIXME(14302) remove the transmute and unsafe block.
        unsafe {
            let mut check_encoder = PrettyEncoder::new(&mut buf);
            try!(f(transmute(&mut check_encoder)));
        }
        let out = str::from_utf8(buf[]).unwrap();
        let needs_wrapping = out.char_at(0) != '"' && out.char_at_reverse(out.len()) != '"';
        if needs_wrapping { try!(write!(self.writer, "\"")); }
        try!(f(self));
        if needs_wrapping { try!(write!(self.writer, "\"")); }
        Ok(())
    }

    fn emit_map_elt_val(&mut self,
                        _idx: uint,
                        f: |&mut PrettyEncoder<'a>| -> EncodeResult) -> EncodeResult {
        try!(write!(self.writer, ": "));
        f(self)
    }
}

impl<E: ::Encoder<S>, S> Encodable<E, S> for Json {
    fn encode(&self, e: &mut E) -> Result<(), S> {
        match *self {
            Json::I64(v) => v.encode(e),
            Json::U64(v) => v.encode(e),
            Json::F64(v) => v.encode(e),
            Json::String(ref v) => v.encode(e),
            Json::Boolean(v) => v.encode(e),
            Json::Array(ref v) => v.encode(e),
            Json::Object(ref v) => v.encode(e),
            Json::Null => e.emit_nil(),
        }
    }
}

impl Json {
    /// Encodes a json value into an io::writer. Uses a single line.
    pub fn to_writer(&self, writer: &mut io::Writer) -> EncodeResult {
        let mut encoder = Encoder::new(writer);
        self.encode(&mut encoder)
    }

    /// Encodes a json value into an io::writer.
    /// Pretty-prints in a more readable format.
    pub fn to_pretty_writer(&self, writer: &mut io::Writer) -> EncodeResult {
        let mut encoder = PrettyEncoder::new(writer);
        self.encode(&mut encoder)
    }

    /// Encodes a json value into a string
    pub fn to_pretty_str(&self) -> string::String {
        let mut s = Vec::new();
        self.to_pretty_writer(&mut s as &mut io::Writer).unwrap();
        string::String::from_utf8(s).unwrap()
    }

     /// If the Json value is an Object, returns the value associated with the provided key.
    /// Otherwise, returns None.
    pub fn find<'a>(&'a self, key: &str) -> Option<&'a Json>{
        match self {
            &Json::Object(ref map) => map.get(key),
            _ => None
        }
    }

    /// Attempts to get a nested Json Object for each key in `keys`.
    /// If any key is found not to exist, find_path will return None.
    /// Otherwise, it will return the Json value associated with the final key.
    pub fn find_path<'a>(&'a self, keys: &[&str]) -> Option<&'a Json>{
        let mut target = self;
        for key in keys.iter() {
            match target.find(*key) {
                Some(t) => { target = t; },
                None => return None
            }
        }
        Some(target)
    }

    /// If the Json value is an Object, performs a depth-first search until
    /// a value associated with the provided key is found. If no value is found
    /// or the Json value is not an Object, returns None.
    pub fn search<'a>(&'a self, key: &str) -> Option<&'a Json> {
        match self {
            &Json::Object(ref map) => {
                match map.get(key) {
                    Some(json_value) => Some(json_value),
                    None => {
                        for (_, v) in map.iter() {
                            match v.search(key) {
                                x if x.is_some() => return x,
                                _ => ()
                            }
                        }
                        None
                    }
                }
            },
            _ => None
        }
    }

    /// Returns true if the Json value is an Object. Returns false otherwise.
    pub fn is_object<'a>(&'a self) -> bool {
        self.as_object().is_some()
    }

    /// If the Json value is an Object, returns the associated TreeMap.
    /// Returns None otherwise.
    pub fn as_object<'a>(&'a self) -> Option<&'a Object> {
        match self {
            &Json::Object(ref map) => Some(map),
            _ => None
        }
    }

    /// Returns true if the Json value is an Array. Returns false otherwise.
    pub fn is_array<'a>(&'a self) -> bool {
        self.as_array().is_some()
    }

    /// If the Json value is an Array, returns the associated vector.
    /// Returns None otherwise.
    pub fn as_array<'a>(&'a self) -> Option<&'a Array> {
        match self {
            &Json::Array(ref array) => Some(&*array),
            _ => None
        }
    }

    /// Returns true if the Json value is a String. Returns false otherwise.
    pub fn is_string<'a>(&'a self) -> bool {
        self.as_string().is_some()
    }

    /// If the Json value is a String, returns the associated str.
    /// Returns None otherwise.
    pub fn as_string<'a>(&'a self) -> Option<&'a str> {
        match *self {
            Json::String(ref s) => Some(s.as_slice()),
            _ => None
        }
    }

    /// Returns true if the Json value is a Number. Returns false otherwise.
    pub fn is_number(&self) -> bool {
        match *self {
            Json::I64(_) | Json::U64(_) | Json::F64(_) => true,
            _ => false,
        }
    }

    /// Returns true if the Json value is a i64. Returns false otherwise.
    pub fn is_i64(&self) -> bool {
        match *self {
            Json::I64(_) => true,
            _ => false,
        }
    }

    /// Returns true if the Json value is a u64. Returns false otherwise.
    pub fn is_u64(&self) -> bool {
        match *self {
            Json::U64(_) => true,
            _ => false,
        }
    }

    /// Returns true if the Json value is a f64. Returns false otherwise.
    pub fn is_f64(&self) -> bool {
        match *self {
            Json::F64(_) => true,
            _ => false,
        }
    }

    /// If the Json value is a number, return or cast it to a i64.
    /// Returns None otherwise.
    pub fn as_i64(&self) -> Option<i64> {
        match *self {
            Json::I64(n) => Some(n),
            Json::U64(n) => num::cast(n),
            _ => None
        }
    }

    /// If the Json value is a number, return or cast it to a u64.
    /// Returns None otherwise.
    pub fn as_u64(&self) -> Option<u64> {
        match *self {
            Json::I64(n) => num::cast(n),
            Json::U64(n) => Some(n),
            _ => None
        }
    }

    /// If the Json value is a number, return or cast it to a f64.
    /// Returns None otherwise.
    pub fn as_f64(&self) -> Option<f64> {
        match *self {
            Json::I64(n) => num::cast(n),
            Json::U64(n) => num::cast(n),
            Json::F64(n) => Some(n),
            _ => None
        }
    }

    /// Returns true if the Json value is a Boolean. Returns false otherwise.
    pub fn is_boolean(&self) -> bool {
        self.as_boolean().is_some()
    }

    /// If the Json value is a Boolean, returns the associated bool.
    /// Returns None otherwise.
    pub fn as_boolean(&self) -> Option<bool> {
        match self {
            &Json::Boolean(b) => Some(b),
            _ => None
        }
    }

    /// Returns true if the Json value is a Null. Returns false otherwise.
    pub fn is_null(&self) -> bool {
        self.as_null().is_some()
    }

    /// If the Json value is a Null, returns ().
    /// Returns None otherwise.
    pub fn as_null(&self) -> Option<()> {
        match self {
            &Json::Null => Some(()),
            _ => None
        }
    }
}

impl<'a> ops::Index<&'a str, Json>  for Json {
    fn index<'a>(&'a self, idx: & &str) -> &'a Json {
        self.find(*idx).unwrap()
    }
}

impl ops::Index<uint, Json> for Json {
    fn index<'a>(&'a self, idx: &uint) -> &'a Json {
        match self {
            &Json::Array(ref v) => v.index(idx),
            _ => panic!("can only index Json with uint if it is an array")
        }
    }
}

/// The output of the streaming parser.
#[deriving(PartialEq, Clone, Show)]
pub enum JsonEvent {
    ObjectStart,
    ObjectEnd,
    ArrayStart,
    ArrayEnd,
    BooleanValue(bool),
    I64Value(i64),
    U64Value(u64),
    F64Value(f64),
    StringValue(string::String),
    NullValue,
    Error(ParserError),
}

#[deriving(PartialEq, Show)]
enum ParserState {
    // Parse a value in an array, true means first element.
    ParseArray(bool),
    // Parse ',' or ']' after an element in an array.
    ParseArrayComma,
    // Parse a key:value in an object, true means first element.
    ParseObject(bool),
    // Parse ',' or ']' after an element in an object.
    ParseObjectComma,
    // Initial state.
    ParseStart,
    // Expecting the stream to end.
    ParseBeforeFinish,
    // Parsing can't continue.
    ParseFinished,
}

/// A Stack represents the current position of the parser in the logical
/// structure of the JSON stream.
/// For example foo.bar[3].x
pub struct Stack {
    stack: Vec<InternalStackElement>,
    str_buffer: Vec<u8>,
}

/// StackElements compose a Stack.
/// For example, Key("foo"), Key("bar"), Index(3) and Key("x") are the
/// StackElements compositing the stack that represents foo.bar[3].x
#[deriving(PartialEq, Clone, Show)]
pub enum StackElement<'l> {
    Index(u32),
    Key(&'l str),
}

// Internally, Key elements are stored as indices in a buffer to avoid
// allocating a string for every member of an object.
#[deriving(PartialEq, Clone, Show)]
enum InternalStackElement {
    InternalIndex(u32),
    InternalKey(u16, u16), // start, size
}

impl Stack {
    pub fn new() -> Stack {
        Stack { stack: Vec::new(), str_buffer: Vec::new() }
    }

    /// Returns The number of elements in the Stack.
    pub fn len(&self) -> uint { self.stack.len() }

    /// Returns true if the stack is empty.
    pub fn is_empty(&self) -> bool { self.stack.is_empty() }

    /// Provides access to the StackElement at a given index.
    /// lower indices are at the bottom of the stack while higher indices are
    /// at the top.
    pub fn get<'l>(&'l self, idx: uint) -> StackElement<'l> {
        match self.stack[idx] {
            InternalIndex(i) => Index(i),
            InternalKey(start, size) => {
                Key(str::from_utf8(
                    self.str_buffer[start as uint .. start as uint + size as uint]).unwrap())
            }
        }
    }

    /// Compares this stack with an array of StackElements.
    pub fn is_equal_to(&self, rhs: &[StackElement]) -> bool {
        if self.stack.len() != rhs.len() { return false; }
        for i in range(0, rhs.len()) {
            if self.get(i) != rhs[i] { return false; }
        }
        return true;
    }

    /// Returns true if the bottom-most elements of this stack are the same as
    /// the ones passed as parameter.
    pub fn starts_with(&self, rhs: &[StackElement]) -> bool {
        if self.stack.len() < rhs.len() { return false; }
        for i in range(0, rhs.len()) {
            if self.get(i) != rhs[i] { return false; }
        }
        return true;
    }

    /// Returns true if the top-most elements of this stack are the same as
    /// the ones passed as parameter.
    pub fn ends_with(&self, rhs: &[StackElement]) -> bool {
        if self.stack.len() < rhs.len() { return false; }
        let offset = self.stack.len() - rhs.len();
        for i in range(0, rhs.len()) {
            if self.get(i + offset) != rhs[i] { return false; }
        }
        return true;
    }

    /// Returns the top-most element (if any).
    pub fn top<'l>(&'l self) -> Option<StackElement<'l>> {
        return match self.stack.last() {
            None => None,
            Some(&InternalIndex(i)) => Some(Index(i)),
            Some(&InternalKey(start, size)) => {
                Some(Key(str::from_utf8(
                    self.str_buffer[start as uint .. (start+size) as uint]
                ).unwrap()))
            }
        }
    }

    // Used by Parser to insert Key elements at the top of the stack.
    fn push_key(&mut self, key: string::String) {
        self.stack.push(InternalKey(self.str_buffer.len() as u16, key.len() as u16));
        for c in key.as_bytes().iter() {
            self.str_buffer.push(*c);
        }
    }

    // Used by Parser to insert Index elements at the top of the stack.
    fn push_index(&mut self, index: u32) {
        self.stack.push(InternalIndex(index));
    }

    // Used by Parser to remove the top-most element of the stack.
    fn pop(&mut self) {
        assert!(!self.is_empty());
        match *self.stack.last().unwrap() {
            InternalKey(_, sz) => {
                let new_size = self.str_buffer.len() - sz as uint;
                self.str_buffer.truncate(new_size);
            }
            InternalIndex(_) => {}
        }
        self.stack.pop();
    }

    // Used by Parser to test whether the top-most element is an index.
    fn last_is_index(&self) -> bool {
        if self.is_empty() { return false; }
        return match *self.stack.last().unwrap() {
            InternalIndex(_) => true,
            _ => false,
        }
    }

    // Used by Parser to increment the index of the top-most element.
    fn bump_index(&mut self) {
        let len = self.stack.len();
        let idx = match *self.stack.last().unwrap() {
            InternalIndex(i) => { i + 1 }
            _ => { panic!(); }
        };
        self.stack[len - 1] = InternalIndex(idx);
    }
}

/// A streaming JSON parser implemented as an iterator of JsonEvent, consuming
/// an iterator of char.
pub struct Parser<T> {
    rdr: T,
    ch: Option<char>,
    line: uint,
    col: uint,
    // We maintain a stack representing where we are in the logical structure
    // of the JSON stream.
    stack: Stack,
    // A state machine is kept to make it possible to interrupt and resume parsing.
    state: ParserState,
}

impl<T: Iterator<char>> Iterator<JsonEvent> for Parser<T> {
    fn next(&mut self) -> Option<JsonEvent> {
        if self.state == ParseFinished {
            return None;
        }

        if self.state == ParseBeforeFinish {
            self.parse_whitespace();
            // Make sure there is no trailing characters.
            if self.eof() {
                self.state = ParseFinished;
                return None;
            } else {
                return Some(self.error_event(TrailingCharacters));
            }
        }

        return Some(self.parse());
    }
}

impl<T: Iterator<char>> Parser<T> {
    /// Creates the JSON parser.
    pub fn new(rdr: T) -> Parser<T> {
        let mut p = Parser {
            rdr: rdr,
            ch: Some('\x00'),
            line: 1,
            col: 0,
            stack: Stack::new(),
            state: ParseStart,
        };
        p.bump();
        return p;
    }

    /// Provides access to the current position in the logical structure of the
    /// JSON stream.
    pub fn stack<'l>(&'l self) -> &'l Stack {
        return &self.stack;
    }

    fn eof(&self) -> bool { self.ch.is_none() }
    fn ch_or_null(&self) -> char { self.ch.unwrap_or('\x00') }
    fn bump(&mut self) {
        self.ch = self.rdr.next();

        if self.ch_is('\n') {
            self.line += 1u;
            self.col = 1u;
        } else {
            self.col += 1u;
        }
    }

    fn next_char(&mut self) -> Option<char> {
        self.bump();
        self.ch
    }
    fn ch_is(&self, c: char) -> bool {
        self.ch == Some(c)
    }

    fn error<T>(&self, reason: ErrorCode) -> Result<T, ParserError> {
        Err(SyntaxError(reason, self.line, self.col))
    }

    fn parse_whitespace(&mut self) {
        while self.ch_is(' ') ||
              self.ch_is('\n') ||
              self.ch_is('\t') ||
              self.ch_is('\r') { self.bump(); }
    }

    fn parse_number(&mut self) -> JsonEvent {
        let mut neg = false;

        if self.ch_is('-') {
            self.bump();
            neg = true;
        }

        let res = match self.parse_u64() {
            Ok(res) => res,
            Err(e) => { return Error(e); }
        };

        if self.ch_is('.') || self.ch_is('e') || self.ch_is('E') {
            let mut res = res as f64;

            if self.ch_is('.') {
                res = match self.parse_decimal(res) {
                    Ok(res) => res,
                    Err(e) => { return Error(e); }
                };
            }

            if self.ch_is('e') || self.ch_is('E') {
                res = match self.parse_exponent(res) {
                    Ok(res) => res,
                    Err(e) => { return Error(e); }
                };
            }

            if neg {
                res *= -1.0;
            }

            F64Value(res)
        } else {
            if neg {
                let res = -(res as i64);

                // Make sure we didn't underflow.
                if res > 0 {
                    Error(SyntaxError(InvalidNumber, self.line, self.col))
                } else {
                    I64Value(res)
                }
            } else {
                U64Value(res)
            }
        }
    }

    fn parse_u64(&mut self) -> Result<u64, ParserError> {
        let mut accum = 0;
        let last_accum = 0; // necessary to detect overflow.

        match self.ch_or_null() {
            '0' => {
                self.bump();

                // A leading '0' must be the only digit before the decimal point.
                match self.ch_or_null() {
                    '0' ... '9' => return self.error(InvalidNumber),
                    _ => ()
                }
            },
            '1' ... '9' => {
                while !self.eof() {
                    match self.ch_or_null() {
                        c @ '0' ... '9' => {
                            accum *= 10;
                            accum += (c as u64) - ('0' as u64);

                            // Detect overflow by comparing to the last value.
                            if accum <= last_accum { return self.error(InvalidNumber); }

                            self.bump();
                        }
                        _ => break,
                    }
                }
            }
            _ => return self.error(InvalidNumber),
        }

        Ok(accum)
    }

    fn parse_decimal(&mut self, mut res: f64) -> Result<f64, ParserError> {
        self.bump();

        // Make sure a digit follows the decimal place.
        match self.ch_or_null() {
            '0' ... '9' => (),
             _ => return self.error(InvalidNumber)
        }

        let mut dec = 1.0;
        while !self.eof() {
            match self.ch_or_null() {
                c @ '0' ... '9' => {
                    dec /= 10.0;
                    res += (((c as int) - ('0' as int)) as f64) * dec;
                    self.bump();
                }
                _ => break,
            }
        }

        Ok(res)
    }

    fn parse_exponent(&mut self, mut res: f64) -> Result<f64, ParserError> {
        self.bump();

        let mut exp = 0u;
        let mut neg_exp = false;

        if self.ch_is('+') {
            self.bump();
        } else if self.ch_is('-') {
            self.bump();
            neg_exp = true;
        }

        // Make sure a digit follows the exponent place.
        match self.ch_or_null() {
            '0' ... '9' => (),
            _ => return self.error(InvalidNumber)
        }
        while !self.eof() {
            match self.ch_or_null() {
                c @ '0' ... '9' => {
                    exp *= 10;
                    exp += (c as uint) - ('0' as uint);

                    self.bump();
                }
                _ => break
            }
        }

        let exp = 10_f64.powi(exp as i32);
        if neg_exp {
            res /= exp;
        } else {
            res *= exp;
        }

        Ok(res)
    }

    fn decode_hex_escape(&mut self) -> Result<u16, ParserError> {
        let mut i = 0u;
        let mut n = 0u16;
        while i < 4 && !self.eof() {
            self.bump();
            n = match self.ch_or_null() {
                c @ '0' ... '9' => n * 16 + ((c as u16) - ('0' as u16)),
                'a' | 'A' => n * 16 + 10,
                'b' | 'B' => n * 16 + 11,
                'c' | 'C' => n * 16 + 12,
                'd' | 'D' => n * 16 + 13,
                'e' | 'E' => n * 16 + 14,
                'f' | 'F' => n * 16 + 15,
                _ => return self.error(InvalidEscape)
            };

            i += 1u;
        }

        // Error out if we didn't parse 4 digits.
        if i != 4 {
            return self.error(InvalidEscape);
        }

        Ok(n)
    }

    fn parse_str(&mut self) -> Result<string::String, ParserError> {
        let mut escape = false;
        let mut res = string::String::new();

        loop {
            self.bump();
            if self.eof() {
                return self.error(EOFWhileParsingString);
            }

            if escape {
                match self.ch_or_null() {
                    '"' => res.push('"'),
                    '\\' => res.push('\\'),
                    '/' => res.push('/'),
                    'b' => res.push('\x08'),
                    'f' => res.push('\x0c'),
                    'n' => res.push('\n'),
                    'r' => res.push('\r'),
                    't' => res.push('\t'),
                    'u' => match try!(self.decode_hex_escape()) {
                        0xDC00 ... 0xDFFF => {
                            return self.error(LoneLeadingSurrogateInHexEscape)
                        }

                        // Non-BMP characters are encoded as a sequence of
                        // two hex escapes, representing UTF-16 surrogates.
                        n1 @ 0xD800 ... 0xDBFF => {
                            match (self.next_char(), self.next_char()) {
                                (Some('\\'), Some('u')) => (),
                                _ => return self.error(UnexpectedEndOfHexEscape),
                            }

                            let buf = [n1, try!(self.decode_hex_escape())];
                            match str::utf16_items(buf.as_slice()).next() {
                                Some(ScalarValue(c)) => res.push(c),
                                _ => return self.error(LoneLeadingSurrogateInHexEscape),
                            }
                        }

                        n => match char::from_u32(n as u32) {
                            Some(c) => res.push(c),
                            None => return self.error(InvalidUnicodeCodePoint),
                        },
                    },
                    _ => return self.error(InvalidEscape),
                }
                escape = false;
            } else if self.ch_is('\\') {
                escape = true;
            } else {
                match self.ch {
                    Some('"') => {
                        self.bump();
                        return Ok(res);
                    },
                    Some(c) => res.push(c),
                    None => unreachable!()
                }
            }
        }
    }

    // Invoked at each iteration, consumes the stream until it has enough
    // information to return a JsonEvent.
    // Manages an internal state so that parsing can be interrupted and resumed.
    // Also keeps track of the position in the logical structure of the json
    // stream int the form of a stack that can be queried by the user using the
    // stack() method.
    fn parse(&mut self) -> JsonEvent {
        loop {
            // The only paths where the loop can spin a new iteration
            // are in the cases ParseArrayComma and ParseObjectComma if ','
            // is parsed. In these cases the state is set to (respectively)
            // ParseArray(false) and ParseObject(false), which always return,
            // so there is no risk of getting stuck in an infinite loop.
            // All other paths return before the end of the loop's iteration.
            self.parse_whitespace();

            match self.state {
                ParseStart => {
                    return self.parse_start();
                }
                ParseArray(first) => {
                    return self.parse_array(first);
                }
                ParseArrayComma => {
                    match self.parse_array_comma_or_end() {
                        Some(evt) => { return evt; }
                        None => {}
                    }
                }
                ParseObject(first) => {
                    return self.parse_object(first);
                }
                ParseObjectComma => {
                    self.stack.pop();
                    if self.ch_is(',') {
                        self.state = ParseObject(false);
                        self.bump();
                    } else {
                        return self.parse_object_end();
                    }
                }
                _ => {
                    return self.error_event(InvalidSyntax);
                }
            }
        }
    }

    fn parse_start(&mut self) -> JsonEvent {
        let val = self.parse_value();
        self.state = match val {
            Error(_) => ParseFinished,
            ArrayStart => ParseArray(true),
            ObjectStart => ParseObject(true),
            _ => ParseBeforeFinish,
        };
        return val;
    }

    fn parse_array(&mut self, first: bool) -> JsonEvent {
        if self.ch_is(']') {
            if !first {
                self.error_event(InvalidSyntax)
            } else {
                self.state = if self.stack.is_empty() {
                    ParseBeforeFinish
                } else if self.stack.last_is_index() {
                    ParseArrayComma
                } else {
                    ParseObjectComma
                };
                self.bump();
                ArrayEnd
            }
        } else {
            if first {
                self.stack.push_index(0);
            }
            let val = self.parse_value();
            self.state = match val {
                Error(_) => ParseFinished,
                ArrayStart => ParseArray(true),
                ObjectStart => ParseObject(true),
                _ => ParseArrayComma,
            };
            val
        }
    }

    fn parse_array_comma_or_end(&mut self) -> Option<JsonEvent> {
        if self.ch_is(',') {
            self.stack.bump_index();
            self.state = ParseArray(false);
            self.bump();
            None
        } else if self.ch_is(']') {
            self.stack.pop();
            self.state = if self.stack.is_empty() {
                ParseBeforeFinish
            } else if self.stack.last_is_index() {
                ParseArrayComma
            } else {
                ParseObjectComma
            };
            self.bump();
            Some(ArrayEnd)
        } else if self.eof() {
            Some(self.error_event(EOFWhileParsingArray))
        } else {
            Some(self.error_event(InvalidSyntax))
        }
    }

    fn parse_object(&mut self, first: bool) -> JsonEvent {
        if self.ch_is('}') {
            if !first {
                if self.stack.is_empty() {
                    return self.error_event(TrailingComma);
                } else {
                    self.stack.pop();
                }
            }
            self.state = if self.stack.is_empty() {
                ParseBeforeFinish
            } else if self.stack.last_is_index() {
                ParseArrayComma
            } else {
                ParseObjectComma
            };
            self.bump();
            return ObjectEnd;
        }
        if self.eof() {
            return self.error_event(EOFWhileParsingObject);
        }
        if !self.ch_is('"') {
            return self.error_event(KeyMustBeAString);
        }
        let s = match self.parse_str() {
            Ok(s) => s,
            Err(e) => {
                self.state = ParseFinished;
                return Error(e);
            }
        };
        self.parse_whitespace();
        if self.eof() {
            return self.error_event(EOFWhileParsingObject);
        } else if self.ch_or_null() != ':' {
            return self.error_event(ExpectedColon);
        }
        self.stack.push_key(s);
        self.bump();
        self.parse_whitespace();

        let val = self.parse_value();

        self.state = match val {
            Error(_) => ParseFinished,
            ArrayStart => ParseArray(true),
            ObjectStart => ParseObject(true),
            _ => ParseObjectComma,
        };
        return val;
    }

    fn parse_object_end(&mut self) -> JsonEvent {
        if self.ch_is('}') {
            self.state = if self.stack.is_empty() {
                ParseBeforeFinish
            } else if self.stack.last_is_index() {
                ParseArrayComma
            } else {
                ParseObjectComma
            };
            self.bump();
            ObjectEnd
        } else if self.eof() {
            self.error_event(EOFWhileParsingObject)
        } else {
            self.error_event(InvalidSyntax)
        }
    }

    fn parse_value(&mut self) -> JsonEvent {
        if self.eof() { return self.error_event(EOFWhileParsingValue); }
        match self.ch_or_null() {
            'n' => { self.parse_ident("ull", NullValue) }
            't' => { self.parse_ident("rue", BooleanValue(true)) }
            'f' => { self.parse_ident("alse", BooleanValue(false)) }
            '0' ... '9' | '-' => self.parse_number(),
            '"' => match self.parse_str() {
                Ok(s) => StringValue(s),
                Err(e) => Error(e),
            },
            '[' => {
                self.bump();
                ArrayStart
            }
            '{' => {
                self.bump();
                ObjectStart
            }
            _ => { self.error_event(InvalidSyntax) }
        }
    }

    fn parse_ident(&mut self, ident: &str, value: JsonEvent) -> JsonEvent {
        if ident.chars().all(|c| Some(c) == self.next_char()) {
            self.bump();
            value
        } else {
            Error(SyntaxError(InvalidSyntax, self.line, self.col))
        }
    }

    fn error_event(&mut self, reason: ErrorCode) -> JsonEvent {
        self.state = ParseFinished;
        Error(SyntaxError(reason, self.line, self.col))
    }
}

/// A Builder consumes a json::Parser to create a generic Json structure.
pub struct Builder<T> {
    parser: Parser<T>,
    token: Option<JsonEvent>,
}

impl<T: Iterator<char>> Builder<T> {
    /// Create a JSON Builder.
    pub fn new(src: T) -> Builder<T> {
        Builder { parser: Parser::new(src), token: None, }
    }

    // Decode a Json value from a Parser.
    pub fn build(&mut self) -> Result<Json, BuilderError> {
        self.bump();
        let result = self.build_value();
        self.bump();
        match self.token {
            None => {}
            Some(Error(e)) => { return Err(e); }
            ref tok => { panic!("unexpected token {}", tok.clone()); }
        }
        result
    }

    fn bump(&mut self) {
        self.token = self.parser.next();
    }

    fn build_value(&mut self) -> Result<Json, BuilderError> {
        return match self.token {
            Some(NullValue) => Ok(Json::Null),
            Some(I64Value(n)) => Ok(Json::I64(n)),
            Some(U64Value(n)) => Ok(Json::U64(n)),
            Some(F64Value(n)) => Ok(Json::F64(n)),
            Some(BooleanValue(b)) => Ok(Json::Boolean(b)),
            Some(StringValue(ref mut s)) => {
                let mut temp = string::String::new();
                swap(s, &mut temp);
                Ok(Json::String(temp))
            }
            Some(Error(e)) => Err(e),
            Some(ArrayStart) => self.build_array(),
            Some(ObjectStart) => self.build_object(),
            Some(ObjectEnd) => self.parser.error(InvalidSyntax),
            Some(ArrayEnd) => self.parser.error(InvalidSyntax),
            None => self.parser.error(EOFWhileParsingValue),
        }
    }

    fn build_array(&mut self) -> Result<Json, BuilderError> {
        self.bump();
        let mut values = Vec::new();

        loop {
            if self.token == Some(ArrayEnd) {
                return Ok(Json::Array(values.into_iter().collect()));
            }
            match self.build_value() {
                Ok(v) => values.push(v),
                Err(e) => { return Err(e) }
            }
            self.bump();
        }
    }

    fn build_object(&mut self) -> Result<Json, BuilderError> {
        self.bump();

        let mut values = TreeMap::new();

        loop {
            match self.token {
                Some(ObjectEnd) => { return Ok(Json::Object(values)); }
                Some(Error(e)) => { return Err(e); }
                None => { break; }
                _ => {}
            }
            let key = match self.parser.stack().top() {
                Some(Key(k)) => { k.to_string() }
                _ => { panic!("invalid state"); }
            };
            match self.build_value() {
                Ok(value) => { values.insert(key, value); }
                Err(e) => { return Err(e); }
            }
            self.bump();
        }
        return self.parser.error(EOFWhileParsingObject);
    }
}

/// Decodes a json value from an `&mut io::Reader`
pub fn from_reader(rdr: &mut io::Reader) -> Result<Json, BuilderError> {
    let contents = match rdr.read_to_end() {
        Ok(c)  => c,
        Err(e) => return Err(io_error_to_error(e))
    };
    let s = match str::from_utf8(contents.as_slice()) {
        Some(s) => s,
        _       => return Err(SyntaxError(NotUtf8, 0, 0))
    };
    let mut builder = Builder::new(s.chars());
    builder.build()
}

/// Decodes a json value from a string
pub fn from_str(s: &str) -> Result<Json, BuilderError> {
    let mut builder = Builder::new(s.chars());
    builder.build()
}

/// A structure to decode JSON to values in rust.
pub struct Decoder {
    stack: Vec<Json>,
}

impl Decoder {
    /// Creates a new decoder instance for decoding the specified JSON value.
    pub fn new(json: Json) -> Decoder {
        Decoder { stack: vec![json] }
    }
}

impl Decoder {
    fn pop(&mut self) -> Json {
        self.stack.pop().unwrap()
    }
}

macro_rules! expect(
    ($e:expr, Null) => ({
        match $e {
            Json::Null => Ok(()),
            other => Err(ExpectedError("Null".to_string(),
                                       format!("{}", other)))
        }
    });
    ($e:expr, $t:ident) => ({
        match $e {
            Json::$t(v) => Ok(v),
            other => {
                Err(ExpectedError(stringify!($t).to_string(),
                                  format!("{}", other)))
            }
        }
    })
)

macro_rules! read_primitive {
    ($name:ident, $ty:ty) => {
        fn $name(&mut self) -> DecodeResult<$ty> {
            match self.pop() {
                Json::I64(f) => {
                    match num::cast(f) {
                        Some(f) => Ok(f),
                        None => Err(ExpectedError("Number".to_string(), format!("{}", f))),
                    }
                }
                Json::U64(f) => {
                    match num::cast(f) {
                        Some(f) => Ok(f),
                        None => Err(ExpectedError("Number".to_string(), format!("{}", f))),
                    }
                }
                Json::F64(f) => {
                    match num::cast(f) {
                        Some(f) => Ok(f),
                        None => Err(ExpectedError("Number".to_string(), format!("{}", f))),
                    }
                }
                Json::String(s) => {
                    // re: #12967.. a type w/ numeric keys (ie HashMap<uint, V> etc)
                    // is going to have a string here, as per JSON spec.
                    match std::str::from_str(s.as_slice()) {
                        Some(f) => Ok(f),
                        None => Err(ExpectedError("Number".to_string(), s)),
                    }
                },
                value => Err(ExpectedError("Number".to_string(), format!("{}", value)))
            }
        }
    }
}

impl ::Decoder<DecoderError> for Decoder {
    fn read_nil(&mut self) -> DecodeResult<()> {
        debug!("read_nil");
        expect!(self.pop(), Null)
    }

    read_primitive!(read_uint, uint)
    read_primitive!(read_u8, u8)
    read_primitive!(read_u16, u16)
    read_primitive!(read_u32, u32)
    read_primitive!(read_u64, u64)
    read_primitive!(read_int, int)
    read_primitive!(read_i8, i8)
    read_primitive!(read_i16, i16)
    read_primitive!(read_i32, i32)
    read_primitive!(read_i64, i64)

    fn read_f32(&mut self) -> DecodeResult<f32> { self.read_f64().map(|x| x as f32) }

    fn read_f64(&mut self) -> DecodeResult<f64> {
        debug!("read_f64");
        match self.pop() {
            Json::I64(f) => Ok(f as f64),
            Json::U64(f) => Ok(f as f64),
            Json::F64(f) => Ok(f),
            Json::String(s) => {
                // re: #12967.. a type w/ numeric keys (ie HashMap<uint, V> etc)
                // is going to have a string here, as per JSON spec.
                match std::str::from_str(s.as_slice()) {
                    Some(f) => Ok(f),
                    None => Err(ExpectedError("Number".to_string(), s)),
                }
            },
            Json::Null => Ok(f64::NAN),
            value => Err(ExpectedError("Number".to_string(), format!("{}", value)))
        }
    }

    fn read_bool(&mut self) -> DecodeResult<bool> {
        debug!("read_bool");
        expect!(self.pop(), Boolean)
    }

    fn read_char(&mut self) -> DecodeResult<char> {
        let s = try!(self.read_str());
        {
            let mut it = s.as_slice().chars();
            match (it.next(), it.next()) {
                // exactly one character
                (Some(c), None) => return Ok(c),
                _ => ()
            }
        }
        Err(ExpectedError("single character string".to_string(), format!("{}", s)))
    }

    fn read_str(&mut self) -> DecodeResult<string::String> {
        debug!("read_str");
        expect!(self.pop(), String)
    }

    fn read_enum<T>(&mut self,
                    name: &str,
                    f: |&mut Decoder| -> DecodeResult<T>) -> DecodeResult<T> {
        debug!("read_enum({})", name);
        f(self)
    }

    fn read_enum_variant<T>(&mut self,
                            names: &[&str],
                            f: |&mut Decoder, uint| -> DecodeResult<T>)
                            -> DecodeResult<T> {
        debug!("read_enum_variant(names={})", names);
        let name = match self.pop() {
            Json::String(s) => s,
            Json::Object(mut o) => {
                let n = match o.remove(&"variant".to_string()) {
                    Some(Json::String(s)) => s,
                    Some(val) => {
                        return Err(ExpectedError("String".to_string(), format!("{}", val)))
                    }
                    None => {
                        return Err(MissingFieldError("variant".to_string()))
                    }
                };
                match o.remove(&"fields".to_string()) {
                    Some(Json::Array(l)) => {
                        for field in l.into_iter().rev() {
                            self.stack.push(field);
                        }
                    },
                    Some(val) => {
                        return Err(ExpectedError("Array".to_string(), format!("{}", val)))
                    }
                    None => {
                        return Err(MissingFieldError("fields".to_string()))
                    }
                }
                n
            }
            json => {
                return Err(ExpectedError("String or Object".to_string(), format!("{}", json)))
            }
        };
        let idx = match names.iter()
                             .position(|n| str::eq_slice(*n, name.as_slice())) {
            Some(idx) => idx,
            None => return Err(UnknownVariantError(name))
        };
        f(self, idx)
    }

    fn read_enum_variant_arg<T>(&mut self, idx: uint, f: |&mut Decoder| -> DecodeResult<T>)
                                -> DecodeResult<T> {
        debug!("read_enum_variant_arg(idx={})", idx);
        f(self)
    }

    fn read_enum_struct_variant<T>(&mut self,
                                   names: &[&str],
                                   f: |&mut Decoder, uint| -> DecodeResult<T>)
                                   -> DecodeResult<T> {
        debug!("read_enum_struct_variant(names={})", names);
        self.read_enum_variant(names, f)
    }


    fn read_enum_struct_variant_field<T>(&mut self,
                                         name: &str,
                                         idx: uint,
                                         f: |&mut Decoder| -> DecodeResult<T>)
                                         -> DecodeResult<T> {
        debug!("read_enum_struct_variant_field(name={}, idx={})", name, idx);
        self.read_enum_variant_arg(idx, f)
    }

    fn read_struct<T>(&mut self,
                      name: &str,
                      len: uint,
                      f: |&mut Decoder| -> DecodeResult<T>)
                      -> DecodeResult<T> {
        debug!("read_struct(name={}, len={})", name, len);
        let value = try!(f(self));
        self.pop();
        Ok(value)
    }

    fn read_struct_field<T>(&mut self,
                            name: &str,
                            idx: uint,
                            f: |&mut Decoder| -> DecodeResult<T>)
                            -> DecodeResult<T> {
        debug!("read_struct_field(name={}, idx={})", name, idx);
        let mut obj = try!(expect!(self.pop(), Object));

        let value = match obj.remove(&name.to_string()) {
            None => {
                // Add a Null and try to parse it as an Option<_>
                // to get None as a default value.
                self.stack.push(Json::Null);
                match f(self) {
                    Ok(x) => x,
                    Err(_) => return Err(MissingFieldError(name.to_string())),
                }
            },
            Some(json) => {
                self.stack.push(json);
                try!(f(self))
            }
        };
        self.stack.push(Json::Object(obj));
        Ok(value)
    }

    fn read_tuple<T>(&mut self,
                     tuple_len: uint,
                     f: |&mut Decoder| -> DecodeResult<T>)
                     -> DecodeResult<T> {
        debug!("read_tuple()");
        self.read_seq(|d, len| {
            if len == tuple_len {
                f(d)
            } else {
                Err(ExpectedError(format!("Tuple{}", tuple_len), format!("Tuple{}", len)))
            }
        })
    }

    fn read_tuple_arg<T>(&mut self,
                         idx: uint,
                         f: |&mut Decoder| -> DecodeResult<T>) -> DecodeResult<T> {
        debug!("read_tuple_arg(idx={})", idx);
        self.read_seq_elt(idx, f)
    }

    fn read_tuple_struct<T>(&mut self,
                            name: &str,
                            len: uint,
                            f: |&mut Decoder| -> DecodeResult<T>)
                            -> DecodeResult<T> {
        debug!("read_tuple_struct(name={})", name);
        self.read_tuple(len, f)
    }

    fn read_tuple_struct_arg<T>(&mut self,
                                idx: uint,
                                f: |&mut Decoder| -> DecodeResult<T>)
                                -> DecodeResult<T> {
        debug!("read_tuple_struct_arg(idx={})", idx);
        self.read_tuple_arg(idx, f)
    }

    fn read_option<T>(&mut self, f: |&mut Decoder, bool| -> DecodeResult<T>) -> DecodeResult<T> {
        debug!("read_option()");
        match self.pop() {
            Json::Null => f(self, false),
            value => { self.stack.push(value); f(self, true) }
        }
    }

    fn read_seq<T>(&mut self, f: |&mut Decoder, uint| -> DecodeResult<T>) -> DecodeResult<T> {
        debug!("read_seq()");
        let array = try!(expect!(self.pop(), Array));
        let len = array.len();
        for v in array.into_iter().rev() {
            self.stack.push(v);
        }
        f(self, len)
    }

    fn read_seq_elt<T>(&mut self,
                       idx: uint,
                       f: |&mut Decoder| -> DecodeResult<T>) -> DecodeResult<T> {
        debug!("read_seq_elt(idx={})", idx);
        f(self)
    }

    fn read_map<T>(&mut self, f: |&mut Decoder, uint| -> DecodeResult<T>) -> DecodeResult<T> {
        debug!("read_map()");
        let obj = try!(expect!(self.pop(), Object));
        let len = obj.len();
        for (key, value) in obj.into_iter() {
            self.stack.push(value);
            self.stack.push(Json::String(key));
        }
        f(self, len)
    }

    fn read_map_elt_key<T>(&mut self, idx: uint, f: |&mut Decoder| -> DecodeResult<T>)
                           -> DecodeResult<T> {
        debug!("read_map_elt_key(idx={})", idx);
        f(self)
    }

    fn read_map_elt_val<T>(&mut self, idx: uint, f: |&mut Decoder| -> DecodeResult<T>)
                           -> DecodeResult<T> {
        debug!("read_map_elt_val(idx={})", idx);
        f(self)
    }

    fn error(&mut self, err: &str) -> DecoderError {
        ApplicationError(err.to_string())
    }
}

/// A trait for converting values to JSON
pub trait ToJson for Sized? {
    /// Converts the value of `self` to an instance of JSON
    fn to_json(&self) -> Json;
}

macro_rules! to_json_impl_i64(
    ($($t:ty), +) => (
        $(impl ToJson for $t {
            fn to_json(&self) -> Json { Json::I64(*self as i64) }
        })+
    )
)

to_json_impl_i64!(int, i8, i16, i32, i64)

macro_rules! to_json_impl_u64(
    ($($t:ty), +) => (
        $(impl ToJson for $t {
            fn to_json(&self) -> Json { Json::U64(*self as u64) }
        })+
    )
)

to_json_impl_u64!(uint, u8, u16, u32, u64)

impl ToJson for Json {
    fn to_json(&self) -> Json { self.clone() }
}

impl ToJson for f32 {
    fn to_json(&self) -> Json { (*self as f64).to_json() }
}

impl ToJson for f64 {
    fn to_json(&self) -> Json {
        match self.classify() {
            FPNaN | FPInfinite => Json::Null,
            _                  => Json::F64(*self)
        }
    }
}

impl ToJson for () {
    fn to_json(&self) -> Json { Json::Null }
}

impl ToJson for bool {
    fn to_json(&self) -> Json { Json::Boolean(*self) }
}

impl ToJson for str {
    fn to_json(&self) -> Json { Json::String(self.into_string()) }
}

impl ToJson for string::String {
    fn to_json(&self) -> Json { Json::String((*self).clone()) }
}

macro_rules! tuple_impl {
    // use variables to indicate the arity of the tuple
    ($($tyvar:ident),* ) => {
        // the trailing commas are for the 1 tuple
        impl<
            $( $tyvar : ToJson ),*
            > ToJson for ( $( $tyvar ),* , ) {

            #[inline]
            #[allow(non_snake_case)]
            fn to_json(&self) -> Json {
                match *self {
                    ($(ref $tyvar),*,) => Json::Array(vec![$($tyvar.to_json()),*])
                }
            }
        }
    }
}

tuple_impl!{A}
tuple_impl!{A, B}
tuple_impl!{A, B, C}
tuple_impl!{A, B, C, D}
tuple_impl!{A, B, C, D, E}
tuple_impl!{A, B, C, D, E, F}
tuple_impl!{A, B, C, D, E, F, G}
tuple_impl!{A, B, C, D, E, F, G, H}
tuple_impl!{A, B, C, D, E, F, G, H, I}
tuple_impl!{A, B, C, D, E, F, G, H, I, J}
tuple_impl!{A, B, C, D, E, F, G, H, I, J, K}
tuple_impl!{A, B, C, D, E, F, G, H, I, J, K, L}

impl<A: ToJson> ToJson for [A] {
    fn to_json(&self) -> Json { Json::Array(self.iter().map(|elt| elt.to_json()).collect()) }
}

impl<A: ToJson> ToJson for Vec<A> {
    fn to_json(&self) -> Json { Json::Array(self.iter().map(|elt| elt.to_json()).collect()) }
}

impl<A: ToJson> ToJson for TreeMap<string::String, A> {
    fn to_json(&self) -> Json {
        let mut d = TreeMap::new();
        for (key, value) in self.iter() {
            d.insert((*key).clone(), value.to_json());
        }
        Json::Object(d)
    }
}

impl<A: ToJson> ToJson for HashMap<string::String, A> {
    fn to_json(&self) -> Json {
        let mut d = TreeMap::new();
        for (key, value) in self.iter() {
            d.insert((*key).clone(), value.to_json());
        }
        Json::Object(d)
    }
}

impl<A:ToJson> ToJson for Option<A> {
    fn to_json(&self) -> Json {
        match *self {
            None => Json::Null,
            Some(ref value) => value.to_json()
        }
    }
}

impl fmt::Show for Json {
    /// Encodes a json value into a string
    fn fmt(&self, f: &mut fmt::Formatter) -> fmt::Result {
        self.to_writer(f).map_err(|_| fmt::Error)
    }
}

impl FromStr for Json {
    fn from_str(s: &str) -> Option<Json> {
        from_str(s).ok()
    }
}

#[cfg(test)]
mod tests {
    extern crate test;
    use self::Animal::*;
    use self::DecodeEnum::*;
    use self::test::Bencher;
    use {Encodable, Decodable};
    use super::Json::*;
    use super::ErrorCode::*;
    use super::ParserError::*;
    use super::DecoderError::*;
    use super::JsonEvent::*;
    use super::ParserState::*;
    use super::StackElement::*;
    use super::InternalStackElement::*;
    use super::{PrettyEncoder, Json, from_str, DecodeResult, DecoderError, JsonEvent, Parser,
                StackElement, Stack, Encoder, Decoder};
    use std::{i64, u64, f32, f64, io};
    use std::collections::TreeMap;
    use std::num::Float;
    use std::string;

    #[deriving(Decodable, Eq, PartialEq, Show)]
    struct OptionData {
        opt: Option<uint>,
    }

    #[test]
    fn test_decode_option_none() {
        let s ="{}";
        let obj: OptionData = super::decode(s).unwrap();
        assert_eq!(obj, OptionData { opt: None });
    }

    #[test]
    fn test_decode_option_some() {
        let s = "{ \"opt\": 10 }";
        let obj: OptionData = super::decode(s).unwrap();
        assert_eq!(obj, OptionData { opt: Some(10u) });
    }

    #[test]
    fn test_decode_option_malformed() {
        check_err::<OptionData>("{ \"opt\": [] }",
                                ExpectedError("Number".to_string(), "[]".to_string()));
        check_err::<OptionData>("{ \"opt\": false }",
                                ExpectedError("Number".to_string(), "false".to_string()));
    }

    #[deriving(PartialEq, Encodable, Decodable, Show)]
    enum Animal {
        Dog,
        Frog(string::String, int)
    }

    #[deriving(PartialEq, Encodable, Decodable, Show)]
    struct Inner {
        a: (),
        b: uint,
        c: Vec<string::String>,
    }

    #[deriving(PartialEq, Encodable, Decodable, Show)]
    struct Outer {
        inner: Vec<Inner>,
    }

    fn mk_object(items: &[(string::String, Json)]) -> Json {
        let mut d = TreeMap::new();

        for item in items.iter() {
            match *item {
                (ref key, ref value) => { d.insert((*key).clone(), (*value).clone()); },
            }
        };

        Object(d)
    }

    #[test]
    fn test_from_str_trait() {
        let s = "null";
        assert!(::std::str::from_str::<Json>(s).unwrap() == from_str(s).unwrap());
    }

    #[test]
    fn test_write_null() {
        assert_eq!(Null.to_string().into_string(), "null".to_string());
        assert_eq!(Null.to_pretty_str().into_string(), "null".to_string());
    }

    #[test]
    fn test_write_i64() {
        assert_eq!(U64(0).to_string().into_string(), "0".to_string());
        assert_eq!(U64(0).to_pretty_str().into_string(), "0".to_string());

        assert_eq!(U64(1234).to_string().into_string(), "1234".to_string());
        assert_eq!(U64(1234).to_pretty_str().into_string(), "1234".to_string());

        assert_eq!(I64(-5678).to_string().into_string(), "-5678".to_string());
        assert_eq!(I64(-5678).to_pretty_str().into_string(), "-5678".to_string());
    }

    #[test]
    fn test_write_f64() {
        assert_eq!(F64(3.0).to_string().into_string(), "3".to_string());
        assert_eq!(F64(3.0).to_pretty_str().into_string(), "3".to_string());

        assert_eq!(F64(3.1).to_string().into_string(), "3.1".to_string());
        assert_eq!(F64(3.1).to_pretty_str().into_string(), "3.1".to_string());

        assert_eq!(F64(-1.5).to_string().into_string(), "-1.5".to_string());
        assert_eq!(F64(-1.5).to_pretty_str().into_string(), "-1.5".to_string());

        assert_eq!(F64(0.5).to_string().into_string(), "0.5".to_string());
        assert_eq!(F64(0.5).to_pretty_str().into_string(), "0.5".to_string());

        assert_eq!(F64(f64::NAN).to_string().into_string(), "null".to_string());
        assert_eq!(F64(f64::NAN).to_pretty_str().into_string(), "null".to_string());

        assert_eq!(F64(f64::INFINITY).to_string().into_string(), "null".to_string());
        assert_eq!(F64(f64::INFINITY).to_pretty_str().into_string(), "null".to_string());

        assert_eq!(F64(f64::NEG_INFINITY).to_string().into_string(), "null".to_string());
        assert_eq!(F64(f64::NEG_INFINITY).to_pretty_str().into_string(), "null".to_string());
    }

    #[test]
    fn test_write_str() {
        assert_eq!(String("".to_string()).to_string().into_string(), "\"\"".to_string());
        assert_eq!(String("".to_string()).to_pretty_str().into_string(), "\"\"".to_string());

        assert_eq!(String("foo".to_string()).to_string().into_string(), "\"foo\"".to_string());
        assert_eq!(String("foo".to_string()).to_pretty_str().into_string(), "\"foo\"".to_string());
    }

    #[test]
    fn test_write_bool() {
        assert_eq!(Boolean(true).to_string().into_string(), "true".to_string());
        assert_eq!(Boolean(true).to_pretty_str().into_string(), "true".to_string());

        assert_eq!(Boolean(false).to_string().into_string(), "false".to_string());
        assert_eq!(Boolean(false).to_pretty_str().into_string(), "false".to_string());
    }

    #[test]
    fn test_write_array() {
        assert_eq!(Array(vec![]).to_string().into_string(), "[]".to_string());
        assert_eq!(Array(vec![]).to_pretty_str().into_string(), "[]".to_string());

        assert_eq!(Array(vec![Boolean(true)]).to_string().into_string(), "[true]".to_string());
        assert_eq!(
            Array(vec![Boolean(true)]).to_pretty_str().into_string(),
            "\
            [\n  \
                true\n\
            ]".to_string()
        );

        let long_test_array = Array(vec![
            Boolean(false),
            Null,
            Array(vec![String("foo\nbar".to_string()), F64(3.5)])]);

        assert_eq!(long_test_array.to_string().into_string(),
            "[false,null,[\"foo\\nbar\",3.5]]".to_string());
        assert_eq!(
            long_test_array.to_pretty_str().into_string(),
            "\
            [\n  \
                false,\n  \
                null,\n  \
                [\n    \
                    \"foo\\nbar\",\n    \
                    3.5\n  \
                ]\n\
            ]".to_string()
        );
    }

    #[test]
    fn test_write_object() {
        assert_eq!(mk_object(&[]).to_string().into_string(), "{}".to_string());
        assert_eq!(mk_object(&[]).to_pretty_str().into_string(), "{}".to_string());

        assert_eq!(
            mk_object(&[
                ("a".to_string(), Boolean(true))
            ]).to_string().into_string(),
            "{\"a\":true}".to_string()
        );
        assert_eq!(
            mk_object(&[("a".to_string(), Boolean(true))]).to_pretty_str(),
            "\
            {\n  \
                \"a\": true\n\
            }".to_string()
        );

        let complex_obj = mk_object(&[
                ("b".to_string(), Array(vec![
                    mk_object(&[("c".to_string(), String("\x0c\r".to_string()))]),
                    mk_object(&[("d".to_string(), String("".to_string()))])
                ]))
            ]);

        assert_eq!(
            complex_obj.to_string().into_string(),
            "{\
                \"b\":[\
                    {\"c\":\"\\f\\r\"},\
                    {\"d\":\"\"}\
                ]\
            }".to_string()
        );
        assert_eq!(
            complex_obj.to_pretty_str().into_string(),
            "\
            {\n  \
                \"b\": [\n    \
                    {\n      \
                        \"c\": \"\\f\\r\"\n    \
                    },\n    \
                    {\n      \
                        \"d\": \"\"\n    \
                    }\n  \
                ]\n\
            }".to_string()
        );

        let a = mk_object(&[
            ("a".to_string(), Boolean(true)),
            ("b".to_string(), Array(vec![
                mk_object(&[("c".to_string(), String("\x0c\r".to_string()))]),
                mk_object(&[("d".to_string(), String("".to_string()))])
            ]))
        ]);

        // We can't compare the strings directly because the object fields be
        // printed in a different order.
        assert_eq!(a.clone(), from_str(a.to_string().as_slice()).unwrap());
        assert_eq!(a.clone(),
                   from_str(a.to_pretty_str().as_slice()).unwrap());
    }

    fn with_str_writer(f: |&mut io::Writer|) -> string::String {
        use std::str;

        let mut m = Vec::new();
        f(&mut m as &mut io::Writer);
        string::String::from_utf8(m).unwrap()
    }

    #[test]
    fn test_write_enum() {
        let animal = Dog;
        assert_eq!(
            with_str_writer(|writer| {
                let mut encoder = Encoder::new(writer);
                animal.encode(&mut encoder).unwrap();
            }),
            "\"Dog\"".to_string()
        );
        assert_eq!(
            with_str_writer(|writer| {
                let mut encoder = PrettyEncoder::new(writer);
                animal.encode(&mut encoder).unwrap();
            }),
            "\"Dog\"".to_string()
        );

        let animal = Frog("Henry".to_string(), 349);
        assert_eq!(
            with_str_writer(|writer| {
                let mut encoder = Encoder::new(writer);
                animal.encode(&mut encoder).unwrap();
            }),
            "{\"variant\":\"Frog\",\"fields\":[\"Henry\",349]}".to_string()
        );
        assert_eq!(
            with_str_writer(|writer| {
                let mut encoder = PrettyEncoder::new(writer);
                animal.encode(&mut encoder).unwrap();
            }),
            "{\n  \
               \"variant\": \"Frog\",\n  \
               \"fields\": [\n    \
                 \"Henry\",\n    \
                 349\n  \
               ]\n\
             }".to_string()
        );
    }

    #[test]
    fn test_write_some() {
        let value = Some("jodhpurs".to_string());
        let s = with_str_writer(|writer| {
            let mut encoder = Encoder::new(writer);
            value.encode(&mut encoder).unwrap();
        });
        assert_eq!(s, "\"jodhpurs\"".to_string());

        let value = Some("jodhpurs".to_string());
        let s = with_str_writer(|writer| {
            let mut encoder = PrettyEncoder::new(writer);
            value.encode(&mut encoder).unwrap();
        });
        assert_eq!(s, "\"jodhpurs\"".to_string());
    }

    #[test]
    fn test_write_none() {
        let value: Option<string::String> = None;
        let s = with_str_writer(|writer| {
            let mut encoder = Encoder::new(writer);
            value.encode(&mut encoder).unwrap();
        });
        assert_eq!(s, "null".to_string());

        let s = with_str_writer(|writer| {
            let mut encoder = Encoder::new(writer);
            value.encode(&mut encoder).unwrap();
        });
        assert_eq!(s, "null".to_string());
    }

    #[test]
    fn test_trailing_characters() {
        assert_eq!(from_str("nulla"),  Err(SyntaxError(TrailingCharacters, 1, 5)));
        assert_eq!(from_str("truea"),  Err(SyntaxError(TrailingCharacters, 1, 5)));
        assert_eq!(from_str("falsea"), Err(SyntaxError(TrailingCharacters, 1, 6)));
        assert_eq!(from_str("1a"),     Err(SyntaxError(TrailingCharacters, 1, 2)));
        assert_eq!(from_str("[]a"),    Err(SyntaxError(TrailingCharacters, 1, 3)));
        assert_eq!(from_str("{}a"),    Err(SyntaxError(TrailingCharacters, 1, 3)));
    }

    #[test]
    fn test_read_identifiers() {
        assert_eq!(from_str("n"),    Err(SyntaxError(InvalidSyntax, 1, 2)));
        assert_eq!(from_str("nul"),  Err(SyntaxError(InvalidSyntax, 1, 4)));
        assert_eq!(from_str("t"),    Err(SyntaxError(InvalidSyntax, 1, 2)));
        assert_eq!(from_str("truz"), Err(SyntaxError(InvalidSyntax, 1, 4)));
        assert_eq!(from_str("f"),    Err(SyntaxError(InvalidSyntax, 1, 2)));
        assert_eq!(from_str("faz"),  Err(SyntaxError(InvalidSyntax, 1, 3)));

        assert_eq!(from_str("null"), Ok(Null));
        assert_eq!(from_str("true"), Ok(Boolean(true)));
        assert_eq!(from_str("false"), Ok(Boolean(false)));
        assert_eq!(from_str(" null "), Ok(Null));
        assert_eq!(from_str(" true "), Ok(Boolean(true)));
        assert_eq!(from_str(" false "), Ok(Boolean(false)));
    }

    #[test]
    fn test_decode_identifiers() {
        let v: () = super::decode("null").unwrap();
        assert_eq!(v, ());

        let v: bool = super::decode("true").unwrap();
        assert_eq!(v, true);

        let v: bool = super::decode("false").unwrap();
        assert_eq!(v, false);
    }

    #[test]
    fn test_read_number() {
        assert_eq!(from_str("+"),   Err(SyntaxError(InvalidSyntax, 1, 1)));
        assert_eq!(from_str("."),   Err(SyntaxError(InvalidSyntax, 1, 1)));
        assert_eq!(from_str("NaN"), Err(SyntaxError(InvalidSyntax, 1, 1)));
        assert_eq!(from_str("-"),   Err(SyntaxError(InvalidNumber, 1, 2)));
        assert_eq!(from_str("00"),  Err(SyntaxError(InvalidNumber, 1, 2)));
        assert_eq!(from_str("1."),  Err(SyntaxError(InvalidNumber, 1, 3)));
        assert_eq!(from_str("1e"),  Err(SyntaxError(InvalidNumber, 1, 3)));
        assert_eq!(from_str("1e+"), Err(SyntaxError(InvalidNumber, 1, 4)));

        assert_eq!(from_str("18446744073709551616"), Err(SyntaxError(InvalidNumber, 1, 20)));
        assert_eq!(from_str("-9223372036854775809"), Err(SyntaxError(InvalidNumber, 1, 21)));

        assert_eq!(from_str("3"), Ok(U64(3)));
        assert_eq!(from_str("3.1"), Ok(F64(3.1)));
        assert_eq!(from_str("-1.2"), Ok(F64(-1.2)));
        assert_eq!(from_str("0.4"), Ok(F64(0.4)));
        assert_eq!(from_str("0.4e5"), Ok(F64(0.4e5)));
        assert_eq!(from_str("0.4e+15"), Ok(F64(0.4e15)));
        assert_eq!(from_str("0.4e-01"), Ok(F64(0.4e-01)));
        assert_eq!(from_str(" 3 "), Ok(U64(3)));

        assert_eq!(from_str("-9223372036854775808"), Ok(I64(i64::MIN)));
        assert_eq!(from_str("9223372036854775807"), Ok(U64(i64::MAX as u64)));
        assert_eq!(from_str("18446744073709551615"), Ok(U64(u64::MAX)));
    }

    #[test]
    fn test_decode_numbers() {
        let v: f64 = super::decode("3").unwrap();
        assert_eq!(v, 3.0);

        let v: f64 = super::decode("3.1").unwrap();
        assert_eq!(v, 3.1);

        let v: f64 = super::decode("-1.2").unwrap();
        assert_eq!(v, -1.2);

        let v: f64 = super::decode("0.4").unwrap();
        assert_eq!(v, 0.4);

        let v: f64 = super::decode("0.4e5").unwrap();
        assert_eq!(v, 0.4e5);

        let v: f64 = super::decode("0.4e15").unwrap();
        assert_eq!(v, 0.4e15);

        let v: f64 = super::decode("0.4e-01").unwrap();
        assert_eq!(v, 0.4e-01);

        let v: u64 = super::decode("0").unwrap();
        assert_eq!(v, 0);

        let v: u64 = super::decode("18446744073709551615").unwrap();
        assert_eq!(v, u64::MAX);

        let v: i64 = super::decode("-9223372036854775808").unwrap();
        assert_eq!(v, i64::MIN);

        let v: i64 = super::decode("9223372036854775807").unwrap();
        assert_eq!(v, i64::MAX);
    }

    #[test]
    fn test_read_str() {
        assert_eq!(from_str("\""),    Err(SyntaxError(EOFWhileParsingString, 1, 2)));
        assert_eq!(from_str("\"lol"), Err(SyntaxError(EOFWhileParsingString, 1, 5)));

        assert_eq!(from_str("\"\""), Ok(String("".to_string())));
        assert_eq!(from_str("\"foo\""), Ok(String("foo".to_string())));
        assert_eq!(from_str("\"\\\"\""), Ok(String("\"".to_string())));
        assert_eq!(from_str("\"\\b\""), Ok(String("\x08".to_string())));
        assert_eq!(from_str("\"\\n\""), Ok(String("\n".to_string())));
        assert_eq!(from_str("\"\\r\""), Ok(String("\r".to_string())));
        assert_eq!(from_str("\"\\t\""), Ok(String("\t".to_string())));
        assert_eq!(from_str(" \"foo\" "), Ok(String("foo".to_string())));
        assert_eq!(from_str("\"\\u12ab\""), Ok(String("\u12ab".to_string())));
        assert_eq!(from_str("\"\\uAB12\""), Ok(String("\uAB12".to_string())));
    }

    #[test]
    fn test_decode_str() {
        let s = [("\"\"", ""),
                 ("\"foo\"", "foo"),
                 ("\"\\\"\"", "\""),
                 ("\"\\b\"", "\x08"),
                 ("\"\\n\"", "\n"),
                 ("\"\\r\"", "\r"),
                 ("\"\\t\"", "\t"),
                 ("\"\\u12ab\"", "\u12ab"),
                 ("\"\\uAB12\"", "\uAB12")];

        for &(i, o) in s.iter() {
            let v: string::String = super::decode(i).unwrap();
            assert_eq!(v.as_slice(), o);
        }
    }

    #[test]
    fn test_read_array() {
        assert_eq!(from_str("["),     Err(SyntaxError(EOFWhileParsingValue, 1, 2)));
        assert_eq!(from_str("[1"),    Err(SyntaxError(EOFWhileParsingArray, 1, 3)));
        assert_eq!(from_str("[1,"),   Err(SyntaxError(EOFWhileParsingValue, 1, 4)));
        assert_eq!(from_str("[1,]"),  Err(SyntaxError(InvalidSyntax,        1, 4)));
        assert_eq!(from_str("[6 7]"), Err(SyntaxError(InvalidSyntax,        1, 4)));

        assert_eq!(from_str("[]"), Ok(Array(vec![])));
        assert_eq!(from_str("[ ]"), Ok(Array(vec![])));
        assert_eq!(from_str("[true]"), Ok(Array(vec![Boolean(true)])));
        assert_eq!(from_str("[ false ]"), Ok(Array(vec![Boolean(false)])));
        assert_eq!(from_str("[null]"), Ok(Array(vec![Null])));
        assert_eq!(from_str("[3, 1]"),
                     Ok(Array(vec![U64(3), U64(1)])));
        assert_eq!(from_str("\n[3, 2]\n"),
                     Ok(Array(vec![U64(3), U64(2)])));
        assert_eq!(from_str("[2, [4, 1]]"),
               Ok(Array(vec![U64(2), Array(vec![U64(4), U64(1)])])));
    }

    #[test]
    fn test_decode_array() {
        let v: Vec<()> = super::decode("[]").unwrap();
        assert_eq!(v, vec![]);

        let v: Vec<()> = super::decode("[null]").unwrap();
        assert_eq!(v, vec![()]);

        let v: Vec<bool> = super::decode("[true]").unwrap();
        assert_eq!(v, vec![true]);

        let v: Vec<int> = super::decode("[3, 1]").unwrap();
        assert_eq!(v, vec![3, 1]);

        let v: Vec<Vec<uint>> = super::decode("[[3], [1, 2]]").unwrap();
        assert_eq!(v, vec![vec![3], vec![1, 2]]);
    }

    #[test]
    fn test_decode_tuple() {
        let t: (uint, uint, uint) = super::decode("[1, 2, 3]").unwrap();
        assert_eq!(t, (1u, 2, 3))

        let t: (uint, string::String) = super::decode("[1, \"two\"]").unwrap();
        assert_eq!(t, (1u, "two".to_string()));
    }

    #[test]
    fn test_decode_tuple_malformed_types() {
        assert!(super::decode::<(uint, string::String)>("[1, 2]").is_err());
    }

    #[test]
    fn test_decode_tuple_malformed_length() {
        assert!(super::decode::<(uint, uint)>("[1, 2, 3]").is_err());
    }

    #[test]
    fn test_read_object() {
        assert_eq!(from_str("{"),       Err(SyntaxError(EOFWhileParsingObject, 1, 2)));
        assert_eq!(from_str("{ "),      Err(SyntaxError(EOFWhileParsingObject, 1, 3)));
        assert_eq!(from_str("{1"),      Err(SyntaxError(KeyMustBeAString,      1, 2)));
        assert_eq!(from_str("{ \"a\""), Err(SyntaxError(EOFWhileParsingObject, 1, 6)));
        assert_eq!(from_str("{\"a\""),  Err(SyntaxError(EOFWhileParsingObject, 1, 5)));
        assert_eq!(from_str("{\"a\" "), Err(SyntaxError(EOFWhileParsingObject, 1, 6)));

        assert_eq!(from_str("{\"a\" 1"),   Err(SyntaxError(ExpectedColon,         1, 6)));
        assert_eq!(from_str("{\"a\":"),    Err(SyntaxError(EOFWhileParsingValue,  1, 6)));
        assert_eq!(from_str("{\"a\":1"),   Err(SyntaxError(EOFWhileParsingObject, 1, 7)));
        assert_eq!(from_str("{\"a\":1 1"), Err(SyntaxError(InvalidSyntax,         1, 8)));
        assert_eq!(from_str("{\"a\":1,"),  Err(SyntaxError(EOFWhileParsingObject, 1, 8)));

        assert_eq!(from_str("{}").unwrap(), mk_object(&[]));
        assert_eq!(from_str("{\"a\": 3}").unwrap(),
                  mk_object(&[("a".to_string(), U64(3))]));

        assert_eq!(from_str(
                      "{ \"a\": null, \"b\" : true }").unwrap(),
                  mk_object(&[
                      ("a".to_string(), Null),
                      ("b".to_string(), Boolean(true))]));
        assert_eq!(from_str("\n{ \"a\": null, \"b\" : true }\n").unwrap(),
                  mk_object(&[
                      ("a".to_string(), Null),
                      ("b".to_string(), Boolean(true))]));
        assert_eq!(from_str(
                      "{\"a\" : 1.0 ,\"b\": [ true ]}").unwrap(),
                  mk_object(&[
                      ("a".to_string(), F64(1.0)),
                      ("b".to_string(), Array(vec![Boolean(true)]))
                  ]));
        assert_eq!(from_str(
                      "{\
                          \"a\": 1.0, \
                          \"b\": [\
                              true,\
                              \"foo\\nbar\", \
                              { \"c\": {\"d\": null} } \
                          ]\
                      }").unwrap(),
                  mk_object(&[
                      ("a".to_string(), F64(1.0)),
                      ("b".to_string(), Array(vec![
                          Boolean(true),
                          String("foo\nbar".to_string()),
                          mk_object(&[
                              ("c".to_string(), mk_object(&[("d".to_string(), Null)]))
                          ])
                      ]))
                  ]));
    }

    #[test]
    fn test_decode_struct() {
        let s = "{
            \"inner\": [
                { \"a\": null, \"b\": 2, \"c\": [\"abc\", \"xyz\"] }
            ]
        }";

        let v: Outer = super::decode(s).unwrap();
        assert_eq!(
            v,
            Outer {
                inner: vec![
                    Inner { a: (), b: 2, c: vec!["abc".to_string(), "xyz".to_string()] }
                ]
            }
        );
    }

    #[deriving(Decodable)]
    struct FloatStruct {
        f: f64,
        a: Vec<f64>
    }
    #[test]
    fn test_decode_struct_with_nan() {
        let s = "{\"f\":null,\"a\":[null,123]}";
        let obj: FloatStruct = super::decode(s).unwrap();
        assert!(obj.f.is_nan());
        assert!(obj.a[0].is_nan());
        assert_eq!(obj.a[1], 123f64);
    }

    #[test]
    fn test_decode_option() {
        let value: Option<string::String> = super::decode("null").unwrap();
        assert_eq!(value, None);

        let value: Option<string::String> = super::decode("\"jodhpurs\"").unwrap();
        assert_eq!(value, Some("jodhpurs".to_string()));
    }

    #[test]
    fn test_decode_enum() {
        let value: Animal = super::decode("\"Dog\"").unwrap();
        assert_eq!(value, Dog);

        let s = "{\"variant\":\"Frog\",\"fields\":[\"Henry\",349]}";
        let value: Animal = super::decode(s).unwrap();
        assert_eq!(value, Frog("Henry".to_string(), 349));
    }

    #[test]
    fn test_decode_map() {
        let s = "{\"a\": \"Dog\", \"b\": {\"variant\":\"Frog\",\
                  \"fields\":[\"Henry\", 349]}}";
        let mut map: TreeMap<string::String, Animal> = super::decode(s).unwrap();

        assert_eq!(map.remove(&"a".to_string()), Some(Dog));
        assert_eq!(map.remove(&"b".to_string()), Some(Frog("Henry".to_string(), 349)));
    }

    #[test]
    fn test_multiline_errors() {
        assert_eq!(from_str("{\n  \"foo\":\n \"bar\""),
            Err(SyntaxError(EOFWhileParsingObject, 3u, 8u)));
    }

    #[deriving(Decodable)]
    #[allow(dead_code)]
    struct DecodeStruct {
        x: f64,
        y: bool,
        z: string::String,
        w: Vec<DecodeStruct>
    }
    #[deriving(Decodable)]
    enum DecodeEnum {
        A(f64),
        B(string::String)
    }
    fn check_err<T: Decodable<Decoder, DecoderError>>(to_parse: &'static str,
                                                      expected: DecoderError) {
        let res: DecodeResult<T> = match from_str(to_parse) {
            Err(e) => Err(ParseError(e)),
            Ok(json) => Decodable::decode(&mut Decoder::new(json))
        };
        match res {
            Ok(_) => panic!("`{}` parsed & decoded ok, expecting error `{}`",
                              to_parse, expected),
            Err(ParseError(e)) => panic!("`{}` is not valid json: {}",
                                           to_parse, e),
            Err(e) => {
                assert_eq!(e, expected);
            }
        }
    }
    #[test]
    fn test_decode_errors_struct() {
        check_err::<DecodeStruct>("[]", ExpectedError("Object".to_string(), "[]".to_string()));
        check_err::<DecodeStruct>("{\"x\": true, \"y\": true, \"z\": \"\", \"w\": []}",
                                  ExpectedError("Number".to_string(), "true".to_string()));
        check_err::<DecodeStruct>("{\"x\": 1, \"y\": [], \"z\": \"\", \"w\": []}",
                                  ExpectedError("Boolean".to_string(), "[]".to_string()));
        check_err::<DecodeStruct>("{\"x\": 1, \"y\": true, \"z\": {}, \"w\": []}",
                                  ExpectedError("String".to_string(), "{}".to_string()));
        check_err::<DecodeStruct>("{\"x\": 1, \"y\": true, \"z\": \"\", \"w\": null}",
                                  ExpectedError("Array".to_string(), "null".to_string()));
        check_err::<DecodeStruct>("{\"x\": 1, \"y\": true, \"z\": \"\"}",
                                  MissingFieldError("w".to_string()));
    }
    #[test]
    fn test_decode_errors_enum() {
        check_err::<DecodeEnum>("{}",
                                MissingFieldError("variant".to_string()));
        check_err::<DecodeEnum>("{\"variant\": 1}",
                                ExpectedError("String".to_string(), "1".to_string()));
        check_err::<DecodeEnum>("{\"variant\": \"A\"}",
                                MissingFieldError("fields".to_string()));
        check_err::<DecodeEnum>("{\"variant\": \"A\", \"fields\": null}",
                                ExpectedError("Array".to_string(), "null".to_string()));
        check_err::<DecodeEnum>("{\"variant\": \"C\", \"fields\": []}",
                                UnknownVariantError("C".to_string()));
    }

    #[test]
    fn test_find(){
        let json_value = from_str("{\"dog\" : \"cat\"}").unwrap();
        let found_str = json_value.find("dog");
        assert!(found_str.unwrap().as_string().unwrap() == "cat");
    }

    #[test]
    fn test_find_path(){
        let json_value = from_str("{\"dog\":{\"cat\": {\"mouse\" : \"cheese\"}}}").unwrap();
        let found_str = json_value.find_path(&["dog", "cat", "mouse"]);
        assert!(found_str.unwrap().as_string().unwrap() == "cheese");
    }

    #[test]
    fn test_search(){
        let json_value = from_str("{\"dog\":{\"cat\": {\"mouse\" : \"cheese\"}}}").unwrap();
        let found_str = json_value.search("mouse").and_then(|j| j.as_string());
        assert!(found_str.unwrap() == "cheese");
    }

    #[test]
    fn test_index(){
        let json_value = from_str("{\"animals\":[\"dog\",\"cat\",\"mouse\"]}").unwrap();
        let ref array = json_value["animals"];
        assert_eq!(array[0].as_string().unwrap(), "dog");
        assert_eq!(array[1].as_string().unwrap(), "cat");
        assert_eq!(array[2].as_string().unwrap(), "mouse");
    }

    #[test]
    fn test_is_object(){
        let json_value = from_str("{}").unwrap();
        assert!(json_value.is_object());
    }

    #[test]
    fn test_as_object(){
        let json_value = from_str("{}").unwrap();
        let json_object = json_value.as_object();
        assert!(json_object.is_some());
    }

    #[test]
    fn test_is_array(){
        let json_value = from_str("[1, 2, 3]").unwrap();
        assert!(json_value.is_array());
    }

    #[test]
    fn test_as_array(){
        let json_value = from_str("[1, 2, 3]").unwrap();
        let json_array = json_value.as_array();
        let expected_length = 3;
        assert!(json_array.is_some() && json_array.unwrap().len() == expected_length);
    }

    #[test]
    fn test_is_string(){
        let json_value = from_str("\"dog\"").unwrap();
        assert!(json_value.is_string());
    }

    #[test]
    fn test_as_string(){
        let json_value = from_str("\"dog\"").unwrap();
        let json_str = json_value.as_string();
        let expected_str = "dog";
        assert_eq!(json_str, Some(expected_str));
    }

    #[test]
    fn test_is_number(){
        let json_value = from_str("12").unwrap();
        assert!(json_value.is_number());
    }

    #[test]
    fn test_is_i64(){
        let json_value = from_str("-12").unwrap();
        assert!(json_value.is_i64());

        let json_value = from_str("12").unwrap();
        assert!(!json_value.is_i64());

        let json_value = from_str("12.0").unwrap();
        assert!(!json_value.is_i64());
    }

    #[test]
    fn test_is_u64(){
        let json_value = from_str("12").unwrap();
        assert!(json_value.is_u64());

        let json_value = from_str("-12").unwrap();
        assert!(!json_value.is_u64());

        let json_value = from_str("12.0").unwrap();
        assert!(!json_value.is_u64());
    }

    #[test]
    fn test_is_f64(){
        let json_value = from_str("12").unwrap();
        assert!(!json_value.is_f64());

        let json_value = from_str("-12").unwrap();
        assert!(!json_value.is_f64());

        let json_value = from_str("12.0").unwrap();
        assert!(json_value.is_f64());

        let json_value = from_str("-12.0").unwrap();
        assert!(json_value.is_f64());
    }

    #[test]
    fn test_as_i64(){
        let json_value = from_str("-12").unwrap();
        let json_num = json_value.as_i64();
        assert_eq!(json_num, Some(-12));
    }

    #[test]
    fn test_as_u64(){
        let json_value = from_str("12").unwrap();
        let json_num = json_value.as_u64();
        assert_eq!(json_num, Some(12));
    }

    #[test]
    fn test_as_f64(){
        let json_value = from_str("12.0").unwrap();
        let json_num = json_value.as_f64();
        assert_eq!(json_num, Some(12f64));
    }

    #[test]
    fn test_is_boolean(){
        let json_value = from_str("false").unwrap();
        assert!(json_value.is_boolean());
    }

    #[test]
    fn test_as_boolean(){
        let json_value = from_str("false").unwrap();
        let json_bool = json_value.as_boolean();
        let expected_bool = false;
        assert!(json_bool.is_some() && json_bool.unwrap() == expected_bool);
    }

    #[test]
    fn test_is_null(){
        let json_value = from_str("null").unwrap();
        assert!(json_value.is_null());
    }

    #[test]
    fn test_as_null(){
        let json_value = from_str("null").unwrap();
        let json_null = json_value.as_null();
        let expected_null = ();
        assert!(json_null.is_some() && json_null.unwrap() == expected_null);
    }

    #[test]
    fn test_encode_hashmap_with_numeric_key() {
        use std::str::from_utf8;
        use std::io::Writer;
        use std::collections::HashMap;
        let mut hm: HashMap<uint, bool> = HashMap::new();
        hm.insert(1, true);
        let mut mem_buf = Vec::new();
        {
            let mut encoder = Encoder::new(&mut mem_buf as &mut io::Writer);
            hm.encode(&mut encoder).unwrap();
        }
        let json_str = from_utf8(mem_buf[]).unwrap();
        match from_str(json_str) {
            Err(_) => panic!("Unable to parse json_str: {}", json_str),
            _ => {} // it parsed and we are good to go
        }
    }

    #[test]
    fn test_prettyencode_hashmap_with_numeric_key() {
        use std::str::from_utf8;
        use std::io::Writer;
        use std::collections::HashMap;
        let mut hm: HashMap<uint, bool> = HashMap::new();
        hm.insert(1, true);
        let mut mem_buf = Vec::new();
        {
            let mut encoder = PrettyEncoder::new(&mut mem_buf as &mut io::Writer);
            hm.encode(&mut encoder).unwrap()
        }
        let json_str = from_utf8(mem_buf[]).unwrap();
        match from_str(json_str) {
            Err(_) => panic!("Unable to parse json_str: {}", json_str),
            _ => {} // it parsed and we are good to go
        }
    }

    #[test]
    fn test_prettyencoder_indent_level_param() {
        use std::str::from_utf8;
        use std::collections::TreeMap;

        let mut tree = TreeMap::new();

        tree.insert("hello".into_string(), String("guten tag".into_string()));
        tree.insert("goodbye".into_string(), String("sayonara".into_string()));

        let json = Array(
            // The following layout below should look a lot like
            // the pretty-printed JSON (indent * x)
            vec!
            ( // 0x
                String("greetings".into_string()), // 1x
                Object(tree), // 1x + 2x + 2x + 1x
            ) // 0x
            // End JSON array (7 lines)
        );

        // Helper function for counting indents
        fn indents(source: &str) -> uint {
            let trimmed = source.trim_left_chars(' ');
            source.len() - trimmed.len()
        }

        // Test up to 4 spaces of indents (more?)
        for i in range(0, 4u) {
            let mut writer = Vec::new();
            {
                let ref mut encoder = PrettyEncoder::new(&mut writer);
                encoder.set_indent(i);
                json.encode(encoder).unwrap();
            }

            let printed = from_utf8(writer[]).unwrap();

            // Check for indents at each line
            let lines: Vec<&str> = printed.lines().collect();
            assert_eq!(lines.len(), 7); // JSON should be 7 lines

            assert_eq!(indents(lines[0]), 0 * i); // [
            assert_eq!(indents(lines[1]), 1 * i); //   "greetings",
            assert_eq!(indents(lines[2]), 1 * i); //   {
            assert_eq!(indents(lines[3]), 2 * i); //     "hello": "guten tag",
            assert_eq!(indents(lines[4]), 2 * i); //     "goodbye": "sayonara"
            assert_eq!(indents(lines[5]), 1 * i); //   },
            assert_eq!(indents(lines[6]), 0 * i); // ]

            // Finally, test that the pretty-printed JSON is valid
            from_str(printed).ok().expect("Pretty-printed JSON is invalid!");
        }
    }

    #[test]
    fn test_hashmap_with_numeric_key_can_handle_double_quote_delimited_key() {
        use std::collections::HashMap;
        use Decodable;
        let json_str = "{\"1\":true}";
        let json_obj = match from_str(json_str) {
            Err(_) => panic!("Unable to parse json_str: {}", json_str),
            Ok(o) => o
        };
        let mut decoder = Decoder::new(json_obj);
        let _hm: HashMap<uint, bool> = Decodable::decode(&mut decoder).unwrap();
    }

    #[test]
    fn test_hashmap_with_numeric_key_will_error_with_string_keys() {
        use std::collections::HashMap;
        use Decodable;
        let json_str = "{\"a\":true}";
        let json_obj = match from_str(json_str) {
            Err(_) => panic!("Unable to parse json_str: {}", json_str),
            Ok(o) => o
        };
        let mut decoder = Decoder::new(json_obj);
        let result: Result<HashMap<uint, bool>, DecoderError> = Decodable::decode(&mut decoder);
        assert_eq!(result, Err(ExpectedError("Number".to_string(), "a".to_string())));
    }

    fn assert_stream_equal(src: &str,
                           expected: Vec<(JsonEvent, Vec<StackElement>)>) {
        let mut parser = Parser::new(src.chars());
        let mut i = 0;
        loop {
            let evt = match parser.next() {
                Some(e) => e,
                None => { break; }
            };
            let (ref expected_evt, ref expected_stack) = expected[i];
            if !parser.stack().is_equal_to(expected_stack.as_slice()) {
                panic!("Parser stack is not equal to {}", expected_stack);
            }
            assert_eq!(&evt, expected_evt);
            i+=1;
        }
    }
    #[test]
    #[cfg_attr(target_word_size = "32", ignore)] // FIXME(#14064)
    fn test_streaming_parser() {
        assert_stream_equal(
            r#"{ "foo":"bar", "array" : [0, 1, 2, 3, 4, 5], "idents":[null,true,false]}"#,
            vec![
                (ObjectStart,             vec![]),
                  (StringValue("bar".to_string()),   vec![Key("foo")]),
                  (ArrayStart,            vec![Key("array")]),
                    (U64Value(0),         vec![Key("array"), Index(0)]),
                    (U64Value(1),         vec![Key("array"), Index(1)]),
                    (U64Value(2),         vec![Key("array"), Index(2)]),
                    (U64Value(3),         vec![Key("array"), Index(3)]),
                    (U64Value(4),         vec![Key("array"), Index(4)]),
                    (U64Value(5),         vec![Key("array"), Index(5)]),
                  (ArrayEnd,              vec![Key("array")]),
                  (ArrayStart,            vec![Key("idents")]),
                    (NullValue,           vec![Key("idents"), Index(0)]),
                    (BooleanValue(true),  vec![Key("idents"), Index(1)]),
                    (BooleanValue(false), vec![Key("idents"), Index(2)]),
                  (ArrayEnd,              vec![Key("idents")]),
                (ObjectEnd,               vec![]),
            ]
        );
    }
    fn last_event(src: &str) -> JsonEvent {
        let mut parser = Parser::new(src.chars());
        let mut evt = NullValue;
        loop {
            evt = match parser.next() {
                Some(e) => e,
                None => return evt,
            }
        }
    }

    #[test]
    #[cfg_attr(target_word_size = "32", ignore)] // FIXME(#14064)
    fn test_read_object_streaming() {
        assert_eq!(last_event("{ "),      Error(SyntaxError(EOFWhileParsingObject, 1, 3)));
        assert_eq!(last_event("{1"),      Error(SyntaxError(KeyMustBeAString,      1, 2)));
        assert_eq!(last_event("{ \"a\""), Error(SyntaxError(EOFWhileParsingObject, 1, 6)));
        assert_eq!(last_event("{\"a\""),  Error(SyntaxError(EOFWhileParsingObject, 1, 5)));
        assert_eq!(last_event("{\"a\" "), Error(SyntaxError(EOFWhileParsingObject, 1, 6)));

        assert_eq!(last_event("{\"a\" 1"),   Error(SyntaxError(ExpectedColon,         1, 6)));
        assert_eq!(last_event("{\"a\":"),    Error(SyntaxError(EOFWhileParsingValue,  1, 6)));
        assert_eq!(last_event("{\"a\":1"),   Error(SyntaxError(EOFWhileParsingObject, 1, 7)));
        assert_eq!(last_event("{\"a\":1 1"), Error(SyntaxError(InvalidSyntax,         1, 8)));
        assert_eq!(last_event("{\"a\":1,"),  Error(SyntaxError(EOFWhileParsingObject, 1, 8)));
        assert_eq!(last_event("{\"a\":1,}"), Error(SyntaxError(TrailingComma, 1, 8)));

        assert_stream_equal(
            "{}",
            vec![(ObjectStart, vec![]), (ObjectEnd, vec![])]
        );
        assert_stream_equal(
            "{\"a\": 3}",
            vec![
                (ObjectStart,        vec![]),
                  (U64Value(3),      vec![Key("a")]),
                (ObjectEnd,          vec![]),
            ]
        );
        assert_stream_equal(
            "{ \"a\": null, \"b\" : true }",
            vec![
                (ObjectStart,           vec![]),
                  (NullValue,           vec![Key("a")]),
                  (BooleanValue(true),  vec![Key("b")]),
                (ObjectEnd,             vec![]),
            ]
        );
        assert_stream_equal(
            "{\"a\" : 1.0 ,\"b\": [ true ]}",
            vec![
                (ObjectStart,           vec![]),
                  (F64Value(1.0),       vec![Key("a")]),
                  (ArrayStart,          vec![Key("b")]),
                    (BooleanValue(true),vec![Key("b"), Index(0)]),
                  (ArrayEnd,            vec![Key("b")]),
                (ObjectEnd,             vec![]),
            ]
        );
        assert_stream_equal(
            r#"{
                "a": 1.0,
                "b": [
                    true,
                    "foo\nbar",
                    { "c": {"d": null} }
                ]
            }"#,
            vec![
                (ObjectStart,                   vec![]),
                  (F64Value(1.0),               vec![Key("a")]),
                  (ArrayStart,                  vec![Key("b")]),
                    (BooleanValue(true),        vec![Key("b"), Index(0)]),
                    (StringValue("foo\nbar".to_string()),  vec![Key("b"), Index(1)]),
                    (ObjectStart,               vec![Key("b"), Index(2)]),
                      (ObjectStart,             vec![Key("b"), Index(2), Key("c")]),
                        (NullValue,             vec![Key("b"), Index(2), Key("c"), Key("d")]),
                      (ObjectEnd,               vec![Key("b"), Index(2), Key("c")]),
                    (ObjectEnd,                 vec![Key("b"), Index(2)]),
                  (ArrayEnd,                    vec![Key("b")]),
                (ObjectEnd,                     vec![]),
            ]
        );
    }
    #[test]
    #[cfg_attr(target_word_size = "32", ignore)] // FIXME(#14064)
    fn test_read_array_streaming() {
        assert_stream_equal(
            "[]",
            vec![
                (ArrayStart, vec![]),
                (ArrayEnd,   vec![]),
            ]
        );
        assert_stream_equal(
            "[ ]",
            vec![
                (ArrayStart, vec![]),
                (ArrayEnd,   vec![]),
            ]
        );
        assert_stream_equal(
            "[true]",
            vec![
                (ArrayStart,             vec![]),
                    (BooleanValue(true), vec![Index(0)]),
                (ArrayEnd,               vec![]),
            ]
        );
        assert_stream_equal(
            "[ false ]",
            vec![
                (ArrayStart,              vec![]),
                    (BooleanValue(false), vec![Index(0)]),
                (ArrayEnd,                vec![]),
            ]
        );
        assert_stream_equal(
            "[null]",
            vec![
                (ArrayStart,    vec![]),
                    (NullValue, vec![Index(0)]),
                (ArrayEnd,      vec![]),
            ]
        );
        assert_stream_equal(
            "[3, 1]",
            vec![
                (ArrayStart,      vec![]),
                    (U64Value(3), vec![Index(0)]),
                    (U64Value(1), vec![Index(1)]),
                (ArrayEnd,        vec![]),
            ]
        );
        assert_stream_equal(
            "\n[3, 2]\n",
            vec![
                (ArrayStart,      vec![]),
                    (U64Value(3), vec![Index(0)]),
                    (U64Value(2), vec![Index(1)]),
                (ArrayEnd,        vec![]),
            ]
        );
        assert_stream_equal(
            "[2, [4, 1]]",
            vec![
                (ArrayStart,           vec![]),
                    (U64Value(2),      vec![Index(0)]),
                    (ArrayStart,       vec![Index(1)]),
                        (U64Value(4),  vec![Index(1), Index(0)]),
                        (U64Value(1),  vec![Index(1), Index(1)]),
                    (ArrayEnd,         vec![Index(1)]),
                (ArrayEnd,             vec![]),
            ]
        );

        assert_eq!(last_event("["), Error(SyntaxError(EOFWhileParsingValue, 1,  2)));

        assert_eq!(from_str("["),     Err(SyntaxError(EOFWhileParsingValue, 1, 2)));
        assert_eq!(from_str("[1"),    Err(SyntaxError(EOFWhileParsingArray, 1, 3)));
        assert_eq!(from_str("[1,"),   Err(SyntaxError(EOFWhileParsingValue, 1, 4)));
        assert_eq!(from_str("[1,]"),  Err(SyntaxError(InvalidSyntax,        1, 4)));
        assert_eq!(from_str("[6 7]"), Err(SyntaxError(InvalidSyntax,        1, 4)));

    }
    #[test]
    fn test_trailing_characters_streaming() {
        assert_eq!(last_event("nulla"),  Error(SyntaxError(TrailingCharacters, 1, 5)));
        assert_eq!(last_event("truea"),  Error(SyntaxError(TrailingCharacters, 1, 5)));
        assert_eq!(last_event("falsea"), Error(SyntaxError(TrailingCharacters, 1, 6)));
        assert_eq!(last_event("1a"),     Error(SyntaxError(TrailingCharacters, 1, 2)));
        assert_eq!(last_event("[]a"),    Error(SyntaxError(TrailingCharacters, 1, 3)));
        assert_eq!(last_event("{}a"),    Error(SyntaxError(TrailingCharacters, 1, 3)));
    }
    #[test]
    fn test_read_identifiers_streaming() {
        assert_eq!(Parser::new("null".chars()).next(), Some(NullValue));
        assert_eq!(Parser::new("true".chars()).next(), Some(BooleanValue(true)));
        assert_eq!(Parser::new("false".chars()).next(), Some(BooleanValue(false)));

        assert_eq!(last_event("n"),    Error(SyntaxError(InvalidSyntax, 1, 2)));
        assert_eq!(last_event("nul"),  Error(SyntaxError(InvalidSyntax, 1, 4)));
        assert_eq!(last_event("t"),    Error(SyntaxError(InvalidSyntax, 1, 2)));
        assert_eq!(last_event("truz"), Error(SyntaxError(InvalidSyntax, 1, 4)));
        assert_eq!(last_event("f"),    Error(SyntaxError(InvalidSyntax, 1, 2)));
        assert_eq!(last_event("faz"),  Error(SyntaxError(InvalidSyntax, 1, 3)));
    }

    #[test]
    fn test_stack() {
        let mut stack = Stack::new();

        assert!(stack.is_empty());
        assert!(stack.len() == 0);
        assert!(!stack.last_is_index());

        stack.push_index(0);
        stack.bump_index();

        assert!(stack.len() == 1);
        assert!(stack.is_equal_to(&[Index(1)]));
        assert!(stack.starts_with(&[Index(1)]));
        assert!(stack.ends_with(&[Index(1)]));
        assert!(stack.last_is_index());
        assert!(stack.get(0) == Index(1));

        stack.push_key("foo".to_string());

        assert!(stack.len() == 2);
        assert!(stack.is_equal_to(&[Index(1), Key("foo")]));
        assert!(stack.starts_with(&[Index(1), Key("foo")]));
        assert!(stack.starts_with(&[Index(1)]));
        assert!(stack.ends_with(&[Index(1), Key("foo")]));
        assert!(stack.ends_with(&[Key("foo")]));
        assert!(!stack.last_is_index());
        assert!(stack.get(0) == Index(1));
        assert!(stack.get(1) == Key("foo"));

        stack.push_key("bar".to_string());

        assert!(stack.len() == 3);
        assert!(stack.is_equal_to(&[Index(1), Key("foo"), Key("bar")]));
        assert!(stack.starts_with(&[Index(1)]));
        assert!(stack.starts_with(&[Index(1), Key("foo")]));
        assert!(stack.starts_with(&[Index(1), Key("foo"), Key("bar")]));
        assert!(stack.ends_with(&[Key("bar")]));
        assert!(stack.ends_with(&[Key("foo"), Key("bar")]));
        assert!(stack.ends_with(&[Index(1), Key("foo"), Key("bar")]));
        assert!(!stack.last_is_index());
        assert!(stack.get(0) == Index(1));
        assert!(stack.get(1) == Key("foo"));
        assert!(stack.get(2) == Key("bar"));

        stack.pop();

        assert!(stack.len() == 2);
        assert!(stack.is_equal_to(&[Index(1), Key("foo")]));
        assert!(stack.starts_with(&[Index(1), Key("foo")]));
        assert!(stack.starts_with(&[Index(1)]));
        assert!(stack.ends_with(&[Index(1), Key("foo")]));
        assert!(stack.ends_with(&[Key("foo")]));
        assert!(!stack.last_is_index());
        assert!(stack.get(0) == Index(1));
        assert!(stack.get(1) == Key("foo"));
    }

    #[test]
    fn test_to_json() {
        use std::collections::{HashMap,TreeMap};
        use super::ToJson;

        let array2 = Array(vec!(U64(1), U64(2)));
        let array3 = Array(vec!(U64(1), U64(2), U64(3)));
        let object = {
            let mut tree_map = TreeMap::new();
            tree_map.insert("a".to_string(), U64(1));
            tree_map.insert("b".to_string(), U64(2));
            Object(tree_map)
        };

        assert_eq!(array2.to_json(), array2);
        assert_eq!(object.to_json(), object);
        assert_eq!(3_i.to_json(), I64(3));
        assert_eq!(4_i8.to_json(), I64(4));
        assert_eq!(5_i16.to_json(), I64(5));
        assert_eq!(6_i32.to_json(), I64(6));
        assert_eq!(7_i64.to_json(), I64(7));
        assert_eq!(8_u.to_json(), U64(8));
        assert_eq!(9_u8.to_json(), U64(9));
        assert_eq!(10_u16.to_json(), U64(10));
        assert_eq!(11_u32.to_json(), U64(11));
        assert_eq!(12_u64.to_json(), U64(12));
        assert_eq!(13.0_f32.to_json(), F64(13.0_f64));
        assert_eq!(14.0_f64.to_json(), F64(14.0_f64));
        assert_eq!(().to_json(), Null);
        assert_eq!(f32::INFINITY.to_json(), Null);
        assert_eq!(f64::NAN.to_json(), Null);
        assert_eq!(true.to_json(), Boolean(true));
        assert_eq!(false.to_json(), Boolean(false));
        assert_eq!("abc".to_json(), String("abc".into_string()));
        assert_eq!("abc".into_string().to_json(), String("abc".into_string()));
        assert_eq!((1u, 2u).to_json(), array2);
        assert_eq!((1u, 2u, 3u).to_json(), array3);
        assert_eq!([1u, 2].to_json(), array2);
        assert_eq!((&[1u, 2, 3]).to_json(), array3);
        assert_eq!((vec![1u, 2]).to_json(), array2);
        assert_eq!(vec!(1u, 2, 3).to_json(), array3);
        let mut tree_map = TreeMap::new();
        tree_map.insert("a".to_string(), 1u);
        tree_map.insert("b".to_string(), 2);
        assert_eq!(tree_map.to_json(), object);
        let mut hash_map = HashMap::new();
        hash_map.insert("a".to_string(), 1u);
        hash_map.insert("b".to_string(), 2);
        assert_eq!(hash_map.to_json(), object);
        assert_eq!(Some(15i).to_json(), I64(15));
        assert_eq!(Some(15u).to_json(), U64(15));
        assert_eq!(None::<int>.to_json(), Null);
    }

    #[bench]
    fn bench_streaming_small(b: &mut Bencher) {
        b.iter( || {
            let mut parser = Parser::new(
                r#"{
                    "a": 1.0,
                    "b": [
                        true,
                        "foo\nbar",
                        { "c": {"d": null} }
                    ]
                }"#.chars()
            );
            loop {
                match parser.next() {
                    None => return,
                    _ => {}
                }
            }
        });
    }
    #[bench]
    fn bench_small(b: &mut Bencher) {
        b.iter( || {
            let _ = from_str(r#"{
                "a": 1.0,
                "b": [
                    true,
                    "foo\nbar",
                    { "c": {"d": null} }
                ]
            }"#);
        });
    }

    fn big_json() -> string::String {
        let mut src = "[\n".to_string();
        for _ in range(0i, 500) {
            src.push_str(r#"{ "a": true, "b": null, "c":3.1415, "d": "Hello world", "e": \
                            [1,2,3]},"#);
        }
        src.push_str("{}]");
        return src;
    }

    #[bench]
    fn bench_streaming_large(b: &mut Bencher) {
        let src = big_json();
        b.iter( || {
            let mut parser = Parser::new(src.as_slice().chars());
            loop {
                match parser.next() {
                    None => return,
                    _ => {}
                }
            }
        });
    }
    #[bench]
    fn bench_large(b: &mut Bencher) {
        let src = big_json();
        b.iter( || { let _ = from_str(src.as_slice()); });
    }
}<|MERGE_RESOLUTION|>--- conflicted
+++ resolved
@@ -14,185 +14,6 @@
 #![forbid(non_camel_case_types)]
 #![allow(missing_docs)]
 
-<<<<<<< HEAD
-/*!
-JSON parsing and serialization
-
-# What is JSON?
-
-JSON (JavaScript Object Notation) is a way to write data in Javascript.
-Like XML, it allows to encode structured data in a text format that can be easily read by humans.
-Its simple syntax and native compatibility with JavaScript have made it a widely used format.
-
-Data types that can be encoded are JavaScript types (see the `Json` enum for more details):
-
-* `Boolean`: equivalent to rust's `bool`
-* `Number`: equivalent to rust's `f64`
-* `String`: equivalent to rust's `String`
-* `Array`: equivalent to rust's `Vec<T>`, but also allowing objects of different types in the same
-array
-* `Object`: equivalent to rust's `Treemap<String, json::Json>`
-* `Null`
-
-An object is a series of string keys mapping to values, in `"key": value` format.
-Arrays are enclosed in square brackets ([ ... ]) and objects in curly brackets ({ ... }).
-A simple JSON document encoding a person, his/her age, address and phone numbers could look like:
-
-```ignore
-{
-    "FirstName": "John",
-    "LastName": "Doe",
-    "Age": 43,
-    "Address": {
-        "Street": "Downing Street 10",
-        "City": "London",
-        "Country": "Great Britain"
-    },
-    "PhoneNumbers": [
-        "+44 1234567",
-        "+44 2345678"
-    ]
-}
-```
-
-# Rust Type-based Encoding and Decoding
-
-Rust provides a mechanism for low boilerplate encoding & decoding of values to and from JSON via
-the serialization API.
-To be able to encode a piece of data, it must implement the `serialize::Encodable` trait.
-To be able to decode a piece of data, it must implement the `serialize::Decodable` trait.
-The Rust compiler provides an annotation to automatically generate the code for these traits:
-`#[deriving(Decodable, Encodable)]`
-
-The JSON API provides an enum `json::Json` and a trait `ToJson` to encode objects.
-The `ToJson` trait provides a `to_json` method to convert an object into a `json::Json` value.
-A `json::Json` value can be encoded as a string or buffer using the functions described above.
-You can also use the `json::Encoder` object, which implements the `Encoder` trait.
-
-When using `ToJson` the `Encodable` trait implementation is not mandatory.
-
-# Examples of use
-
-## Using Autoserialization
-
-Create a struct called `TestStruct` and serialize and deserialize it to and from JSON using the
-serialization API, using the derived serialization code.
-
-```rust
-extern crate serialize;
-use serialize::json;
-
-// Automatically generate `Decodable` and `Encodable` trait implementations
-#[deriving(Decodable, Encodable)]
-pub struct TestStruct  {
-    data_int: u8,
-    data_str: String,
-    data_vector: Vec<u8>,
-}
-
-fn main() {
-    let object = TestStruct {
-        data_int: 1,
-        data_str: "toto".to_string(),
-        data_vector: vec![2,3,4,5],
-    };
-
-    // Serialize using `json::encode`
-    let encoded = json::encode(&object);
-
-    // Deserialize using `json::decode`
-    let decoded: TestStruct = json::decode(encoded.as_slice()).unwrap();
-}
-```
-
-## Using the `ToJson` trait
-
-The examples above use the `ToJson` trait to generate the JSON string, which is required
-for custom mappings.
-
-### Simple example of `ToJson` usage
-
-```rust
-extern crate serialize;
-use serialize::json::{mod, ToJson, Json};
-
-// A custom data structure
-struct ComplexNum {
-    a: f64,
-    b: f64,
-}
-
-// JSON value representation
-impl ToJson for ComplexNum {
-    fn to_json(&self) -> json::Json {
-        Json::String(format!("{}+{}i", self.a, self.b))
-    }
-}
-
-// Only generate `Encodable` trait implementation
-#[deriving(Encodable)]
-pub struct ComplexNumRecord {
-    uid: u8,
-    dsc: String,
-    val: json::Json,
-}
-
-fn main() {
-    let num = ComplexNum { a: 0.0001, b: 12.539 };
-    let data: String = json::encode(&ComplexNumRecord{
-        uid: 1,
-        dsc: "test".to_string(),
-        val: num.to_json(),
-    });
-    println!("data: {}", data);
-    // data: {"uid":1,"dsc":"test","val":"0.0001+12.539j"};
-}
-```
-
-### Verbose example of `ToJson` usage
-
-```rust
-extern crate serialize;
-use std::collections::TreeMap;
-use serialize::json::{mod, ToJson, Json};
-
-// Only generate `Decodable` trait implementation
-#[deriving(Decodable)]
-pub struct TestStruct {
-    data_int: u8,
-    data_str: String,
-    data_vector: Vec<u8>,
-}
-
-// Specify encoding method manually
-impl ToJson for TestStruct {
-    fn to_json(&self) -> json::Json {
-        let mut d = TreeMap::new();
-        // All standard types implement `to_json()`, so use it
-        d.insert("data_int".to_string(), self.data_int.to_json());
-        d.insert("data_str".to_string(), self.data_str.to_json());
-        d.insert("data_vector".to_string(), self.data_vector.to_json());
-        Json::Object(d)
-    }
-}
-
-fn main() {
-    // Serialize using `ToJson`
-    let input_data = TestStruct {
-        data_int: 1,
-        data_str: "toto".to_string(),
-        data_vector: vec![2,3,4,5],
-    };
-    let json_obj: Json = input_data.to_json();
-    let json_str: String = json_obj.to_string();
-
-    // Deserialize like before
-    let decoded: TestStruct = json::decode(json_str.as_slice()).unwrap();
-}
-```
-
-*/
-=======
 //! JSON parsing and serialization
 //!
 //! # What is JSON?
@@ -291,8 +112,7 @@
 //!
 //! ```rust
 //! extern crate serialize;
-//! use serialize::json::ToJson;
-//! use serialize::json;
+//! use serialize::json::{mod, ToJson, Json};
 //!
 //! // A custom data structure
 //! struct ComplexNum {
@@ -302,8 +122,8 @@
 //!
 //! // JSON value representation
 //! impl ToJson for ComplexNum {
-//!     fn to_json(&self) -> json::Json {
-//!         json::String(format!("{}+{}i", self.a, self.b))
+//!     fn to_json(&self) -> Json {
+//!         Json::String(format!("{}+{}i", self.a, self.b))
 //!     }
 //! }
 //!
@@ -312,7 +132,7 @@
 //! pub struct ComplexNumRecord {
 //!     uid: u8,
 //!     dsc: String,
-//!     val: json::Json,
+//!     val: Json,
 //! }
 //!
 //! fn main() {
@@ -332,8 +152,7 @@
 //! ```rust
 //! extern crate serialize;
 //! use std::collections::TreeMap;
-//! use serialize::json::ToJson;
-//! use serialize::json;
+//! use serialize::json::{mod, Json, ToJson};
 //!
 //! // Only generate `Decodable` trait implementation
 //! #[deriving(Decodable)]
@@ -345,13 +164,13 @@
 //!
 //! // Specify encoding method manually
 //! impl ToJson for TestStruct {
-//!     fn to_json(&self) -> json::Json {
+//!     fn to_json(&self) -> Json {
 //!         let mut d = TreeMap::new();
 //!         // All standard types implement `to_json()`, so use it
 //!         d.insert("data_int".to_string(), self.data_int.to_json());
 //!         d.insert("data_str".to_string(), self.data_str.to_json());
 //!         d.insert("data_vector".to_string(), self.data_vector.to_json());
-//!         json::Object(d)
+//!         Json::Object(d)
 //!     }
 //! }
 //!
@@ -362,14 +181,13 @@
 //!         data_str: "toto".to_string(),
 //!         data_vector: vec![2,3,4,5],
 //!     };
-//!     let json_obj: json::Json = input_data.to_json();
+//!     let json_obj: Json = input_data.to_json();
 //!     let json_str: String = json_obj.to_string();
 //!
 //!     // Deserialize like before
 //!     let decoded: TestStruct = json::decode(json_str.as_slice()).unwrap();
 //! }
 //! ```
->>>>>>> cd5c8235
 
 use self::JsonEvent::*;
 use self::StackElement::*;
