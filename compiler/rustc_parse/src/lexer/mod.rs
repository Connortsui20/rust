--- conflicted
+++ resolved
@@ -250,8 +250,6 @@
                     }
                     let mut it = self.str_from_to_end(start).chars();
                     let c = it.next().unwrap();
-<<<<<<< HEAD
-=======
                     if c == '\u{00a0}' {
                         // If an error has already been reported on non-breaking
                         // space characters earlier in the file, treat all
@@ -262,7 +260,6 @@
                         }
                         self.nbsp_is_whitespace = true;
                     }
->>>>>>> 002dbbea
                     let repeats = it.take_while(|c1| *c1 == c).count();
                     let mut err =
                         self.struct_err_span_char(start, self.pos + Pos::from_usize(repeats * c.len_utf8()), "unknown start of token", c);
@@ -526,11 +523,7 @@
     }
 
     /// Slice of the source text spanning from `start` until the end
-<<<<<<< HEAD
-    fn str_from_to_end(&self, start: BytePos) -> &str {
-=======
     fn str_from_to_end(&self, start: BytePos) -> &'a str {
->>>>>>> 002dbbea
         &self.src[self.src_index(start)..]
     }
 
