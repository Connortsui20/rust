--- conflicted
+++ resolved
@@ -573,7 +573,6 @@
 }
 
 impl<'rwlock, T: ?Sized> RwLockReadGuard<'rwlock, T> {
-<<<<<<< HEAD
     /// Create a new instance of `RwLockReadGuard<T>` from a `RwLock<T>`.
     ///
     /// # Safety
@@ -581,11 +580,6 @@
     /// This function is safe if and only if the same thread has successfully and safely called
     /// `lock.inner.read()`, `lock.inner.try_read()`, or `lock.inner.downgrade()` before
     /// instantiating this object.
-=======
-    /// Creates a new instance of `RwLockReadGuard<T>` from a `RwLock<T>`.
-    // SAFETY: if and only if `lock.inner.read()` (or `lock.inner.try_read()`) has been
-    // successfully called from the same thread before instantiating this object.
->>>>>>> 2cbbe8b8
     unsafe fn new(lock: &'rwlock RwLock<T>) -> LockResult<RwLockReadGuard<'rwlock, T>> {
         poison::map_result(lock.poison.borrow(), |()| RwLockReadGuard {
             data: unsafe { NonNull::new_unchecked(lock.data.get()) },
